import numpy as np

from psyneulink.components.functions.function import BogaczEtAl, Linear, Logistic
from psyneulink.components.mechanisms.processing.transfermechanism import TransferMechanism
from psyneulink.library.mechanisms.processing.transfer.recurrenttransfermechanism import RecurrentTransferMechanism
from psyneulink.components.process import Process
from psyneulink.components.projections.modulatory.controlprojection import ControlProjection
from psyneulink.components.system import System
from psyneulink.globals.keywords import ALLOCATION_SAMPLES
from psyneulink.globals.keywords import CYCLE, INITIALIZE_CYCLE, INTERNAL, ORIGIN, TERMINAL
from psyneulink.library.mechanisms.processing.integrator.ddm import DDM
from psyneulink.library.subsystems.evc.evccontrolmechanism import EVCControlMechanism
from psyneulink.scheduling.condition import Any, AtTrial, AfterTrial

def test_danglingControlledMech():
    #
    #   first section is from Stroop Demo
    #
    Color_Input = TransferMechanism(name='Color Input', function=Linear(slope=0.2995))
    Word_Input = TransferMechanism(name='Word Input', function=Linear(slope=0.2995))

    # Processing Mechanisms (Control)
    Color_Hidden = TransferMechanism(
        name='Colors Hidden',
        function=Logistic(gain=(1.0, ControlProjection)),
    )
    Word_Hidden = TransferMechanism(
        name='Words Hidden',
        function=Logistic(gain=(1.0, ControlProjection)),
    )
    Output = TransferMechanism(
        name='Output',
        function=Logistic(gain=(1.0, ControlProjection)),
    )

    # Decision Mechanisms
    Decision = DDM(
        function=BogaczEtAl(
            drift_rate=(1.0),
            threshold=(0.1654),
            noise=(0.5),
            starting_point=(0),
            t0=0.25,
        ),
        name='Decision',
    )
    # Outcome Mechanisms:
    Reward = TransferMechanism(name='Reward')

    # Processes:
    ColorNamingProcess = Process(
        default_variable=[0],
        pathway=[Color_Input, Color_Hidden, Output, Decision],
        name='Color Naming Process',
    )

    WordReadingProcess = Process(
        default_variable=[0],
        pathway=[Word_Input, Word_Hidden, Output, Decision],
        name='Word Reading Process',
    )

    RewardProcess = Process(
        default_variable=[0],
        pathway=[Reward],
        name='RewardProcess',
    )

    # add another DDM but do not add to system
    second_DDM = DDM(
        function=BogaczEtAl(
            drift_rate=(
                1.0,
                ControlProjection(
                    function=Linear,
                    control_signal_params={
                        ALLOCATION_SAMPLES: np.arange(0.1, 1.01, 0.3)
                    },
                ),
            ),
            threshold=(
                1.0,
                ControlProjection(
                    function=Linear,
                    control_signal_params={
                        ALLOCATION_SAMPLES: np.arange(0.1, 1.01, 0.3)
                    },
                ),
            ),
            noise=(0.5),
            starting_point=(0),
            t0=0.45
        ),
        name='second_DDM',
    )

    # System:
    mySystem = System(
        processes=[ColorNamingProcess, WordReadingProcess, RewardProcess],
        controller=EVCControlMechanism,
        enable_controller=True,
        # monitor_for_control=[Reward, (DDM_PROBABILITY_UPPER_THRESHOLD, 1, -1)],
        name='EVC Gratton System',
    )

    # no assert, should only complete without error


class TestInputSpecsDocumentationExamples:

    def test_example_1(self):
        # "If num_trials is not in use, the number of inputs provided determines the number of trials in the run. For
        # example, if five inputs are provided for each origin mechanism, and num_trials is not specified, the system
        # will execute five times."

        import psyneulink as pnl

        a = pnl.TransferMechanism(name='a',
                                  default_variable=[[0.0, 0.0]])
        b = pnl.TransferMechanism(name='b',
                                  default_variable=[[0.0], [0.0]])
        c = pnl.TransferMechanism(name='c')

        p1 = pnl.Process(pathway=[a, c],
                         name='p1')
        p2 = pnl.Process(pathway=[b, c],
                         name='p2')

        s = pnl.System(processes=[p1, p2])

        input_dictionary = {a: [[[1.0, 1.0]], [[1.0, 1.0]]],
                            b: [[[2.0], [3.0]], [[2.0], [3.0]]]}

        check_inputs_dictionary = {a: [],
                                   b: []}
        def store_inputs():
            check_inputs_dictionary[a].append(a.input_values)
            check_inputs_dictionary[b].append(b.input_values)

        s.run(inputs=input_dictionary, call_after_trial=store_inputs)

        for mech in input_dictionary:
            assert np.allclose(check_inputs_dictionary[mech], input_dictionary[mech])


    def test_example_2(self):
        # "If num_trials is in use, run will iterate over the inputs until num_trials is reached. For example, if five
        # inputs are provided for each ORIGIN mechanism, and num_trials = 7, the system will execute seven times. The
        # first two items in the list of inputs will be used on the 6th and 7th trials, respectively."

        import psyneulink as pnl

        a = pnl.TransferMechanism(name='a')
        b = pnl.TransferMechanism(name='b')

        p1 = pnl.Process(pathway=[a, b])

        s = pnl.System(processes=[p1])

        input_dictionary = {a: [[[1.0]], [[2.0]], [[3.0]], [[4.0]], [[5.0]]]}

        expected_inputs = [[[1.0]], [[2.0]], [[3.0]], [[4.0]], [[5.0]], [[1.0]], [[2.0]]]

        check_inputs = []

        def store_inputs():
            check_inputs.append(a.input_values)

        s.run(inputs=input_dictionary,
              num_trials=7,
              call_after_trial=store_inputs)

        assert np.allclose(check_inputs, expected_inputs)

    def test_example_3(self):
        # Origin mechanism has only one input state
        # COMPLETE specification

        import psyneulink as pnl

        a = pnl.TransferMechanism(name='a')
        b = pnl.TransferMechanism(name='b')

        p1 = pnl.Process(pathway=[a, b])

        s = pnl.System(processes=[p1])

        input_dictionary = {a: [[[1.0]], [[2.0]], [[3.0]], [[4.0]], [[5.1]]]}

        check_inputs = []

        def store_inputs():
            check_inputs.append(a.input_values)

        s.run(inputs=input_dictionary,
              call_after_trial=store_inputs)

        assert np.allclose(check_inputs, input_dictionary[a])


    def test_example_4(self):
        #  Origin mechanism has only one input state
        # SHORTCUT: drop the outer list on each input because 'a' only has one input state

        import psyneulink as pnl

        a = pnl.TransferMechanism(name='a')
        b = pnl.TransferMechanism(name='b')

        p1 = pnl.Process(pathway=[a, b])

        s = pnl.System(processes=[p1])

        input_dictionary = {a: [[1.0], [2.0], [3.0], [4.0], [5.2]]}

        check_inputs = []

        def store_inputs():
            check_inputs.append(a.input_values)

        s.run(inputs=input_dictionary,
              call_after_trial=store_inputs)

        assert np.allclose(check_inputs, [[[1.0]], [[2.0]], [[3.0]], [[4.0]], [[5.2]]])

    def test_example_5(self):
        #  Origin mechanism has only one input state
        # SHORTCUT: drop the remaining list on each input because 'a' only has one element

        import psyneulink as pnl

        a = pnl.TransferMechanism(name='a')
        b = pnl.TransferMechanism(name='b')

        p1 = pnl.Process(pathway=[a, b])

        s = pnl.System(processes=[p1])

        input_dictionary = {a: [1.0, 2.0, 3.0, 4.0, 5.3]}

        check_inputs = []

        def store_inputs():
            check_inputs.append(a.input_values)

        s.run(inputs=input_dictionary,
              call_after_trial=store_inputs)

        assert np.allclose(check_inputs, [[[1.0]], [[2.0]], [[3.0]], [[4.0]], [[5.3]]])

    def test_example_6(self):
        # Only one input is provided for the mechanism [single trial]
        # COMPLETE input specification

        import psyneulink as pnl

        a = pnl.TransferMechanism(name='a',
                                  default_variable=[[0.0], [0.0]])
        b = pnl.TransferMechanism(name='b')

        p1 = pnl.Process(pathway=[a, b])

        s = pnl.System(processes=[p1])

        check_inputs = []

        def store_inputs():
            check_inputs.append(a.input_values)

        input_dictionary = {a: [[[1.0], [2.0]]]}

        s.run(inputs=input_dictionary,
              call_after_trial=store_inputs)

        assert np.allclose(check_inputs, [[[1.0], [2.0]]])

    def test_example_7(self):
        # Only one input is provided for the mechanism [single trial]
        # SHORTCUT: Remove outer list because we only have one trial

        import psyneulink as pnl

        a = pnl.TransferMechanism(name='a',
                                  default_variable=[[0.0], [0.0]])
        b = pnl.TransferMechanism(name='b')

        p1 = pnl.Process(pathway=[a, b])

        s = pnl.System(processes=[p1])

        check_inputs = []

        def store_inputs():
            check_inputs.append(a.input_values)

        input_dictionary = {a: [[1.0], [2.0]]}

        s.run(inputs=input_dictionary,
              call_after_trial=store_inputs)

        assert np.allclose(check_inputs, [[[1.0], [2.0]]])

    def test_example_8(self):
        # Only one input is provided for the mechanism [repeat]
        # COMPLETE SPECIFICATION

        import psyneulink as pnl

        a = pnl.TransferMechanism(name='a',
                                  default_variable=[[0.0], [0.0]])
        b = pnl.TransferMechanism(name='b')

        p1 = pnl.Process(pathway=[a, b])

        s = pnl.System(processes=[p1])

        check_inputs = []

        def store_inputs():
            check_inputs.append(a.input_values)

        input_dictionary = {a: [[[1.0], [2.0]], [[1.0], [2.0]], [[1.0], [2.0]], [[1.0], [2.0]], [[1.0], [2.0]]]}

        s.run(inputs=input_dictionary,
              call_after_trial=store_inputs)

        assert np.allclose(check_inputs, input_dictionary[a])

    def test_example_9(self):
        # Only one input is provided for the mechanism [REPEAT]
        # SHORTCUT: Remove outer list because we want to use the same input on every trial

        import psyneulink as pnl

        a = pnl.TransferMechanism(name='a',
                                  default_variable=[[0.0], [0.0]])
        b = pnl.TransferMechanism(name='b')

        p1 = pnl.Process(pathway=[a, b])

        s = pnl.System(processes=[p1])

        check_inputs = []

        def store_inputs():
            check_inputs.append(a.input_values)

        input_dictionary = {a: [[1.0], [2.0]]}

        s.run(inputs=input_dictionary,
              num_trials=5,
              call_after_trial=store_inputs)

        assert np.allclose(check_inputs, [[[1.0], [2.0]], [[1.0], [2.0]], [[1.0], [2.0]], [[1.0], [2.0]], [[1.0], [2.0]]])

    def test_example_10(self):
        # There is only one origin mechanism in the system
        # COMPLETE SPECIFICATION

        import psyneulink as pnl

        a = pnl.TransferMechanism(name='a',
                                  default_variable=[[1.0, 2.0, 3.0]])
        b = pnl.TransferMechanism(name='b')

        p1 = pnl.Process(pathway=[a, b])

        s = pnl.System(processes=[p1])

        check_inputs = []

        def store_inputs():
            check_inputs.append(a.input_values)

        input_dictionary = {a: [[1.0, 2.0, 3.0], [1.0, 2.0, 3.0]]}

        s.run(inputs=input_dictionary,
              call_after_trial=store_inputs)

        assert np.allclose(check_inputs, [[[1.0, 2.0, 3.0], [1.0, 2.0, 3.0]]])

    def test_example_11(self):
        # There is only one origin mechanism in the system
        # SHORT CUT - specify inputs as a list instead of a dictionary

        import psyneulink as pnl

        a = pnl.TransferMechanism(name='a',
                                  default_variable=[[1.0, 2.0, 3.0]])
        b = pnl.TransferMechanism(name='b')

        p1 = pnl.Process(pathway=[a, b])

        s = pnl.System(processes=[p1])

        check_inputs = []

        def store_inputs():
            check_inputs.append(a.input_values)

        input_list = [[1.0, 2.0, 3.0], [1.0, 2.0, 3.0]]

        s.run(inputs=input_list,
              call_after_trial=store_inputs)

        assert np.allclose(check_inputs, [[[1.0, 2.0, 3.0], [1.0, 2.0, 3.0]]])

    def test_example_12(self):
        # run process

        import psyneulink as pnl

        a = pnl.TransferMechanism(name='a',
                                  default_variable=[[1.0, 2.0, 3.0]])
        b = pnl.TransferMechanism(name='b')

        p1 = pnl.Process(pathway=[a, b])

        check_inputs = []

        def store_inputs():
            check_inputs.append(a.input_values)

        input_dictionary = [1.0, 2.0, 3.0]

        p1.run(inputs=input_dictionary,
              call_after_trial=store_inputs)

        assert np.allclose(check_inputs, [[[1.0, 2.0, 3.0]]])

        p1.execute(input_dictionary)


class TestInputSpecsHeterogeneousVariables:

    def test_heterogeneous_variables_drop_outer_list(self):
        # from psyneulink.components.mechanisms.processing.objectivemechanism import ObjectiveMechanism
        a = TransferMechanism(name='a', default_variable=[[0.0], [0.0,0.0]])

        p1 = Process(pathway=[a])

        s = System(
            processes=[p1]
        )

        inputs = {a: [[1.0], [2.0, 2.0]]}

        s.run(inputs)

    def test_heterogeneous_variables(self):
        # from psyneulink.components.mechanisms.processing.objectivemechanism import ObjectiveMechanism
        a = TransferMechanism(name='a', default_variable=[[0.0], [0.0,0.0]])

        p1 = Process(pathway=[a])

        s = System(
            processes=[p1]
        )

        inputs = {a: [[[1.1], [2.1, 2.1]], [[1.2], [2.2, 2.2]]]}

        s.run(inputs)


class TestGraphAndInput:

    def test_branch(self):
        a = TransferMechanism(name='a', default_variable=[0, 0])
        b = TransferMechanism(name='b')
        c = TransferMechanism(name='c')
        d = TransferMechanism(name='d')

        p1 = Process(pathway=[a, b, c], name='p1')
        p2 = Process(pathway=[a, b, d], name='p2')

        s = System(
            processes=[p1, p2],
            name='Branch System',
            initial_values={a: [1, 1]},
        )

        inputs = {a: [[2, 2]]}
        s.run(inputs)

        assert [a] == s.origin_mechanisms.mechanisms
        assert set([c, d]) == set(s.terminal_mechanisms.mechanisms)

        assert a.systems[s] == ORIGIN
        assert b.systems[s] == INTERNAL
        assert c.systems[s] == TERMINAL
        assert d.systems[s] == TERMINAL

    def test_bypass(self):
        a = TransferMechanism(name='a', default_variable=[0, 0])
        b = TransferMechanism(name='b', default_variable=[0, 0])
        c = TransferMechanism(name='c')
        d = TransferMechanism(name='d')

        p1 = Process(pathway=[a, b, c, d], name='p1')
        p2 = Process(pathway=[a, b, d], name='p2')

        s = System(
            processes=[p1, p2],
            name='Bypass System',
            initial_values={a: [1, 1]},
        )

        inputs = {a: [[2, 2], [0, 0]]}
        s.run(inputs=inputs)

        assert [a] == s.origin_mechanisms.mechanisms
        assert [d] == s.terminal_mechanisms.mechanisms

        assert a.systems[s] == ORIGIN
        assert b.systems[s] == INTERNAL
        assert c.systems[s] == INTERNAL
        assert d.systems[s] == TERMINAL

    def test_chain(self):
        a = TransferMechanism(name='a', default_variable=[0, 0, 0])
        b = TransferMechanism(name='b')
        c = TransferMechanism(name='c')
        d = TransferMechanism(name='d')
        e = TransferMechanism(name='e')

        p1 = Process(pathway=[a, b, c], name='p1')
        p2 = Process(pathway=[c, d, e], name='p2')

        s = System(
            processes=[p1, p2],
            name='Chain System',
            initial_values={a: [1, 1, 1]},
        )

        inputs = {a: [[2, 2, 2], [0, 0, 0]]}
        s.run(inputs=inputs)

        assert [a] == s.origin_mechanisms.mechanisms
        assert [e] == s.terminal_mechanisms.mechanisms

        assert a.systems[s] == ORIGIN
        assert b.systems[s] == INTERNAL
        assert c.systems[s] == INTERNAL
        assert d.systems[s] == INTERNAL
        assert e.systems[s] == TERMINAL

    def test_convergent(self):
        a = TransferMechanism(name='a', default_variable=[0, 0])
        b = TransferMechanism(name='b')
        c = TransferMechanism(name='c')
        c = TransferMechanism(name='c', default_variable=[0])
        d = TransferMechanism(name='d')
        e = TransferMechanism(name='e')

        p1 = Process(pathway=[a, b, e], name='p1')
        p2 = Process(pathway=[c, d, e], name='p2')

        s = System(
            processes=[p1, p2],
            name='Convergent System',
            initial_values={a: [1, 1]},
        )

        inputs = {a: [[2, 2]], c: [[0]]}
        s.run(inputs=inputs)

        assert set([a, c]) == set(s.origin_mechanisms.mechanisms)
        assert [e] == s.terminal_mechanisms.mechanisms

        assert a.systems[s] == ORIGIN
        assert b.systems[s] == INTERNAL
        assert c.systems[s] == ORIGIN
        assert d.systems[s] == INTERNAL
        assert e.systems[s] == TERMINAL

    def cyclic_one_process(self):
        a = TransferMechanism(name='a', default_variable=[0, 0])
        b = TransferMechanism(name='b', default_variable=[0, 0])

        p1 = Process(pathway=[a, b, a], name='p1')

        s = System(
            processes=[p1],
            name='Cyclic System with one Process',
            initial_values={a: [1, 1]},
        )

        inputs = {a: [1, 1]}
        s.run(inputs=inputs)

        assert [a] == s.origin_mechanisms.mechanisms
        assert [] == s.terminal_mechanisms.mechanisms

        assert a.systems[s] == ORIGIN
        assert b.systems[s] == INITIALIZE_CYCLE

    def cyclic_two_processes(self):
        a = TransferMechanism(name='a', default_variable=[0, 0])
        b = TransferMechanism(name='b', default_variable=[0, 0])
        c = TransferMechanism(name='c', default_variable=[0, 0])

        p1 = Process(pathway=[a, b, a], name='p1')
        p2 = Process(pathway=[a, c, a], name='p2')

        s = System(
            processes=[p1, p2],
            name='Cyclic System with two Processes',
            initial_values={a: [1, 1]},
        )

        inputs = {a: [1, 1]}
        s.run(inputs=inputs)

        assert [a] == s.origin_mechanisms.mechanisms
        assert [] == s.terminal_mechanisms.mechanisms

        assert a.systems[s] == ORIGIN
        assert b.systems[s] == INITIALIZE_CYCLE
        assert c.systems[s] == INITIALIZE_CYCLE

    def cyclic_extended_loop(self):
        a = TransferMechanism(name='a', default_variable=[0, 0])
        b = TransferMechanism(name='b')
        c = TransferMechanism(name='c')
        d = TransferMechanism(name='d')
        e = TransferMechanism(name='e', default_variable=[0])
        f = TransferMechanism(name='f')

        p1 = Process(pathway=[a, b, c, d], name='p1')
        p2 = Process(pathway=[e, c, f, b, d], name='p2')

        s = System(
            processes=[p1, p2],
            name='Cyclic System with Extended Loop',
            initial_values={a: [1, 1]},
        )

        inputs = {a: [2, 2], e: [0]}
        s.run(inputs=inputs)

        assert set([a, c]) == set(s.origin_mechanisms.mechanisms)
        assert [d] == s.terminal_mechanisms.mechanisms

        assert a.systems[s] == ORIGIN
        assert b.systems[s] == CYCLE
        assert c.systems[s] == INTERNAL
        assert d.systems[s] == TERMINAL
        assert e.systems[s] == ORIGIN
        assert f.systems[s] == INITIALIZE_CYCLE

<<<<<<< HEAD

=======
>>>>>>> 7e61f44f
class TestInitialize:

    def test_initialize_mechanisms(self):
        A = TransferMechanism(name='A')
        B = TransferMechanism(name='B')
        C = RecurrentTransferMechanism(name='C',
                                       auto=1.0)

        abc_process = Process(pathway=[A, B, C])

        abc_system = System(processes=[abc_process])

        C.log.set_log_conditions('value')

        abc_system.run(inputs={A: [1.0, 2.0, 3.0]},
                       initial_values={A: 1.0,
                                       B: 1.5,
                                       C: 2.0},
                       initialize=True)

        abc_system.run(inputs={A: [1.0, 2.0, 3.0]},
                       initial_values={A: 1.0,
                                       B: 1.5,
                                       C: 2.0},
                       initialize=False)

        # Run 1 --> Execution 1: 1 + 2 = 3    |    Execution 2: 3 + 2 = 5    |    Execution 3: 5 + 3 = 8
        # Run 2 --> Execution 1: 8 + 1 = 9    |    Execution 2: 9 + 2 = 11    |    Execution 3: 11 + 3 = 14
        assert np.allclose(C.log.nparray_dictionary('value')['value'], [[[3]], [[5]], [[8]], [[9]], [[11]], [[14]]])

<<<<<<< HEAD
class TestRuntimeParams:

    def test_mechanism_execute_function_param(self):

        # Construction
        T = TransferMechanism()
        assert T.function_object.slope == 1.0
        assert T.parameter_states['slope'].value == 1.0

        # Runtime param used for slope
        T.execute(runtime_params={"slope": 10.0}, input=2.0)
        assert T.function_object.slope == 10.0
        assert T.parameter_states['slope'].value == 10.0
        assert T.value == 20.0

        # Runtime param NOT used for slope
        T.execute(input=2.0)
        assert T.function_object.slope == 1.0
        assert T.parameter_states['slope'].value == 1.0
        assert T.value == 2.0

    def test_mechanism_execute_mechanism_param(self):

        # Construction
        T = TransferMechanism()
        assert T.noise == 0.0
        assert T.parameter_states['noise'].value == 0.0

        # Runtime param used for noise
        T.execute(runtime_params={"noise": 10.0}, input=2.0)
        assert T.noise == 10.0
        assert T.parameter_states['noise'].value == 10.0
        assert T.value == 12.0

        # Runtime param NOT used for noise
        T.execute(input=2.0)
        assert T.noise == 0.0
        assert T.parameter_states['noise'].value == 0.0
        assert T.value == 2.0

    def test_runtime_params_reset_isolated(self):

        T = TransferMechanism()

        # Intercept attr updated
        T.function_object.intercept = 2.0
        assert T.function_object.intercept == 2.0

        # Runtime param used for slope
        T.execute(runtime_params={"slope": 10.0}, input=2.0)
        assert T.function_object.slope == 10.0
        assert T.parameter_states['slope'].value == 10.0

        # Intercept attr NOT affected by runtime params
        assert T.function_object.intercept == 2.0
        assert T.value == 22.0

        # Runtime param NOT used for slope
        T.execute(input=2.0)
        assert T.function_object.slope == 1.0
        assert T.parameter_states['slope'].value == 1.0

        # Intercept attr NOT affected by runtime params reset
        assert T.function_object.intercept == 2.0
        assert T.value == 4.0

    def test_runtime_params_reset_to_most_recent_val(self):
        # NOT instance defaults

        # Construction
        T = TransferMechanism()
        assert T.function_object.slope == 1.0
        assert T.parameter_states['slope'].value == 1.0

        # Set slope attribute value directly
        T.function_object.slope = 2.0
        assert T.function_object.slope == 2.0

        # Runtime param used for slope
        T.execute(runtime_params={"slope": 10.0}, input=2.0)
        assert T.function_object.slope == 10.0
        assert T.parameter_states['slope'].value == 10.0
        assert T.value == 20.0

        # Runtime param NOT used for slope - reset to most recent slope value (2.0)
        T.execute(input=2.0)
        assert T.function_object.slope == 2.0
        assert T.value == 4.0

    def test_system_run_function_param_no_condition(self):

        # Construction
        T = TransferMechanism()
        P = Process(pathway=[T])
        S = System(processes=[P])
        assert T.function_object.slope == 1.0
        assert T.parameter_states['slope'].value == 1.0

        # Runtime param used for slope
        # ONLY mechanism value should reflect runtime param -- attr should be changed back by the time we inspect it
        S.run(inputs={T: 2.0}, runtime_params={T: {"slope": 10.0}})
        assert T.function_object.slope == 1.0
        assert T.parameter_states['slope'].value == 1.0
        assert T.value == 20.0

        # Runtime param NOT used for slope
        S.run(inputs={T: 2.0})
        assert T.function_object.slope == 1.0
        assert T.parameter_states['slope'].value == 1.0
        assert T.value == 2.0

    def test_system_run_mechanism_param_no_condition(self):

        # Construction
        T = TransferMechanism()
        P = Process(pathway=[T])
        S = System(processes=[P])
        assert T.noise == 0.0
        assert T.parameter_states['noise'].value == 0.0

        # Runtime param used for noise
        # ONLY mechanism value should reflect runtime param -- attr should be changed back by the time we inspect it
        S.run(inputs={T: 2.0}, runtime_params={T: {"noise": 10.0}})
        assert T.noise == 0.0
        assert T.parameter_states['noise'].value == 0.0
        assert T.value == 12.0

        # Runtime param NOT used for noise
        S.run(inputs={T: 2.0}, )
        assert T.noise == 0.0
        assert T.parameter_states['noise'].value == 0.0
        assert T.value == 2.0

    def test_system_run_with_condition(self):

        # Construction
        T = TransferMechanism()
        P = Process(pathway=[T])
        S = System(processes=[P])

        # Runtime param used for noise
        # ONLY mechanism value should reflect runtime param -- attr should be changed back by the time we inspect it
        S.run(inputs={T: 2.0},
              runtime_params={T: {"noise": (10.0, AtTrial(1))}},
              num_trials=4)

        # Runtime param NOT used for noise
        S.run(inputs={T: 2.0})

        assert np.allclose(S.results, [[np.array([2.])],     # Trial 0 - condition not satisfied yet
                                       [np.array([12.])],    # Trial 1 - condition satisfied
                                       [np.array([2.])],     # Trial 2 - condition no longer satisfied (not sticky)
                                       [np.array([2.])],     # Trial 3 - condition no longer satisfied (not sticky)
                                       [np.array([2.])]])    # New run (runtime param no longer applies)

    def test_system_run_with_sticky_condition(self):

        # Construction
        T = TransferMechanism()
        P = Process(pathway=[T])
        S = System(processes=[P])
        assert T.noise == 0.0
        assert T.parameter_states['noise'].value == 0.0

        # Runtime param used for noise
        # ONLY mechanism value should reflect runtime param -- attr should be changed back by the time we inspect it
        S.run(inputs={T: 2.0},
              runtime_params={T: {"noise": (10.0, AfterTrial(1))}},
              num_trials=4)

        # Runtime param NOT used for noise
        S.run(inputs={T: 2.0})

        assert np.allclose(S.results, [[np.array([2.])],      # Trial 0 - condition not satisfied yet
                                       [np.array([2.])],      # Trial 1 - condition not satisfied yet
                                       [np.array([12.])],     # Trial 2 - condition satisfied
                                       [np.array([12.])],     # Trial 3 - condition satisfied (sticky)
                                       [np.array([2.])]])     # New run (runtime param no longer applies)

    def test_system_run_with_combined_condition(self):

        # Construction
        T = TransferMechanism()
        P = Process(pathway=[T])
        S = System(processes=[P])

        # Runtime param used for noise
        # ONLY mechanism value should reflect runtime param -- attr should be changed back by the time we inspect it
        S.run(inputs={T: 2.0},
              runtime_params={T: {"noise": (10.0, Any(AtTrial(1), AfterTrial(2)))}},
              num_trials=5)

        # Runtime param NOT used for noise
        S.run(inputs={T: 2.0})

        assert np.allclose(S.results, [[np.array([2.])],      # Trial 0 - NOT condition 0, NOT condition 1
                                       [np.array([12.])],     # Trial 1 - condition 0, NOT condition 1
                                       [np.array([2.])],      # Trial 2 - NOT condition 0, NOT condition 1
                                       [np.array([12.])],     # Trial 3 - NOT condition 0, condition 1
                                       [np.array([12.])],     # Trial 4 - NOT condition 0, condition 1
                                       [np.array([2.])]])     # New run (runtime param no longer applies)
=======

from psyneulink.components.process import proc
from psyneulink.components.system import sys

class TestFactoryMethods:

    def test_process_factory_method(self):

        T1 = TransferMechanism()
        T2 = TransferMechanism()
        T3 = TransferMechanism()
        p = proc(T1, T2, T3, learning_rate = 0.55)
        assert p.learning_rate == 0.55
        assert T1 in p.origin_mechanisms
        assert not T2 in p.origin_mechanisms
        assert T3 in p.terminal_mechanisms

    def test_system_factory_method_solo_mechs(self):

        T1 = TransferMechanism()
        T2 = TransferMechanism()
        T3 = TransferMechanism()
        s = sys(T1, T2, T3, learning_rate = 0.65)
        assert s.learning_rate == 0.65
        assert T1 in s.origin_mechanisms
        assert not T2 in s.origin_mechanisms
        assert T3 in s.terminal_mechanisms


    def test_system_factory_method_solo_mech_and_list(self):

        T1 = TransferMechanism()
        T2 = TransferMechanism()
        T3 = TransferMechanism()
        s = sys(T1, [T2, T3], learning_rate = 0.75)
        assert s.learning_rate == 0.75
        assert T1 in s.origin_mechanisms
        assert T2 in s.origin_mechanisms
        assert T3 in s.terminal_mechanisms

    def test_system_factory_method_mech_list(self):

        T1 = TransferMechanism()
        T2 = TransferMechanism()
        T3 = TransferMechanism()
        s = sys([T1, T2, T3], learning_rate = 0.85)
        assert s.learning_rate == 0.85
        assert T1 in s.origin_mechanisms
        assert not T2 in s.origin_mechanisms
        assert T3 in s.terminal_mechanisms
>>>>>>> 7e61f44f
<|MERGE_RESOLUTION|>--- conflicted
+++ resolved
@@ -648,10 +648,6 @@
         assert e.systems[s] == ORIGIN
         assert f.systems[s] == INITIALIZE_CYCLE
 
-<<<<<<< HEAD
-
-=======
->>>>>>> 7e61f44f
 class TestInitialize:
 
     def test_initialize_mechanisms(self):
@@ -682,7 +678,6 @@
         # Run 2 --> Execution 1: 8 + 1 = 9    |    Execution 2: 9 + 2 = 11    |    Execution 3: 11 + 3 = 14
         assert np.allclose(C.log.nparray_dictionary('value')['value'], [[[3]], [[5]], [[8]], [[9]], [[11]], [[14]]])
 
-<<<<<<< HEAD
 class TestRuntimeParams:
 
     def test_mechanism_execute_function_param(self):
@@ -884,7 +879,6 @@
                                        [np.array([12.])],     # Trial 3 - NOT condition 0, condition 1
                                        [np.array([12.])],     # Trial 4 - NOT condition 0, condition 1
                                        [np.array([2.])]])     # New run (runtime param no longer applies)
-=======
 
 from psyneulink.components.process import proc
 from psyneulink.components.system import sys
@@ -934,5 +928,4 @@
         assert s.learning_rate == 0.85
         assert T1 in s.origin_mechanisms
         assert not T2 in s.origin_mechanisms
-        assert T3 in s.terminal_mechanisms
->>>>>>> 7e61f44f
+        assert T3 in s.terminal_mechanisms