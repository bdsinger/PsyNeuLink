--- conflicted
+++ resolved
@@ -57,7 +57,7 @@
         T = TransferMechanism(
             name='T',
             default_variable=[0 for i in range(VECTOR_SIZE)],
-            smoothing_factor=1.0,
+            integration_rate=1.0,
             integrator_mode=True
         )
         val = benchmark(T.execute, [10.0 for i in range(VECTOR_SIZE)], bin_execute=True)
@@ -161,7 +161,7 @@
             default_variable=[0 for i in range(VECTOR_SIZE)],
             function=Linear(),
             noise=5.0,
-            smoothing_factor=1.0,
+            integration_rate=1.0,
             integrator_mode=True
         )
         val = benchmark(T.execute, [0 for i in range(VECTOR_SIZE)], bin_execute=True)
@@ -228,7 +228,7 @@
             default_variable=[0 for i in range(VECTOR_SIZE)],
             function=Linear(),
             noise=[5.0 for i in range(VECTOR_SIZE)],
-            smoothing_factor=1.0,
+            integration_rate=1.0,
             integrator_mode=True
         )
         val = benchmark(T.execute, [0 for i in range(VECTOR_SIZE)])
@@ -470,7 +470,7 @@
             name='T',
             default_variable=[0 for i in range(VECTOR_SIZE)],
             function=Logistic(),
-            smoothing_factor=1.0,
+            integration_rate=1.0,
             integrator_mode=True
         )
         val = benchmark(T.execute, [0 for i in range(VECTOR_SIZE)], bin_execute=True)
@@ -500,7 +500,7 @@
             name='T',
             default_variable=[0 for i in range(VECTOR_SIZE)],
             function=Exponential(),
-            smoothing_factor=1.0,
+            integration_rate=1.0,
             integrator_mode=True
         )
         val = benchmark(T.execute, [0 for i in range(VECTOR_SIZE)], bin_execute=True)
@@ -530,7 +530,7 @@
             name='T',
             default_variable=[0 for i in range(VECTOR_SIZE)],
             function=SoftMax(),
-            smoothing_factor=1.0,
+            integration_rate=1.0,
             integrator_mode=True
         )
         val = benchmark(T.execute, [0 for i in range(VECTOR_SIZE)], bin_execute=True)
@@ -613,12 +613,12 @@
 
     @pytest.mark.mechanism
     @pytest.mark.transfer_mechanism
-    def test_transfer_mech_smoothing_factor_0_8_llvm(self):
-        T = TransferMechanism(
-            name='T',
-            default_variable=[0 for i in range(VECTOR_SIZE)],
-            function=Linear(),
-            smoothing_factor=0.8,
+    def test_transfer_mech_integration_rate_0_8_llvm(self):
+        T = TransferMechanism(
+            name='T',
+            default_variable=[0 for i in range(VECTOR_SIZE)],
+            function=Linear(),
+            integration_rate=0.8,
             integrator_mode=True
         )
         val = T.execute([1 for i in range(VECTOR_SIZE)], bin_execute=True)
@@ -645,12 +645,12 @@
     @pytest.mark.mechanism
     @pytest.mark.transfer_mechanism
     @pytest.mark.benchmark(group="TransferMechanism Linear TimeConstant=1")
-    def test_transfer_mech_smoothing_factor_1_0_llvm(self, benchmark):
-        T = TransferMechanism(
-            name='T',
-            default_variable=[0 for i in range(VECTOR_SIZE)],
-            function=Linear(),
-            smoothing_factor=1.0,
+    def test_transfer_mech_integration_rate_1_0_llvm(self, benchmark):
+        T = TransferMechanism(
+            name='T',
+            default_variable=[0 for i in range(VECTOR_SIZE)],
+            function=Linear(),
+            integration_rate=1.0,
             integrator_mode=True
         )
         val = benchmark(T.execute, [1.0 for i in range(VECTOR_SIZE)], bin_execute=True)
@@ -674,14 +674,13 @@
 
     @pytest.mark.mechanism
     @pytest.mark.transfer_mechanism
-<<<<<<< HEAD
     @pytest.mark.benchmark(group="TransferMechanism Linear TimeConstant=0")
-    def test_transfer_mech_smoothing_factor_0_0_llvm(self, benchmark):
-        T = TransferMechanism(
-            name='T',
-            default_variable=[0 for i in range(VECTOR_SIZE)],
-            function=Linear(),
-            smoothing_factor=0.0,
+    def test_transfer_mech_integration_rate_0_0_llvm(self, benchmark):
+        T = TransferMechanism(
+            name='T',
+            default_variable=[0 for i in range(VECTOR_SIZE)],
+            function=Linear(),
+            integration_rate=0.0,
             integrator_mode=True
         )
         val = benchmark(T.execute, [1 for i in range(VECTOR_SIZE)], bin_execute=True)
@@ -690,10 +689,7 @@
 
     @pytest.mark.mechanism
     @pytest.mark.transfer_mechanism
-    def test_transfer_mech_smoothing_factor_0_8_initial_0_5(self):
-=======
     def test_transfer_mech_integration_rate_0_8_initial_0_5(self):
->>>>>>> c63442d5
         T = TransferMechanism(
             name='T',
             default_variable=[0, 0, 0, 0],
@@ -711,13 +707,12 @@
 
     @pytest.mark.mechanism
     @pytest.mark.transfer_mechanism
-<<<<<<< HEAD
-    def test_transfer_mech_smoothing_factor_0_8_initial_0_5_llvm(self):
+    def test_transfer_mech_integration_rate_0_8_initial_0_5_llvm(self):
         T = TransferMechanism(
             name='T',
             default_variable=[0, 0, 0, 0],
             function=Linear(),
-            smoothing_factor=0.8,
+            integration_rate=0.8,
             initial_value=np.array([[.5, .5, .5, .5]]),
             integrator_mode=True
         )
@@ -730,10 +725,7 @@
 
     @pytest.mark.mechanism
     @pytest.mark.transfer_mechanism
-    def test_transfer_mech_smoothing_factor_0_8_list(self):
-=======
     def test_transfer_mech_integration_rate_0_8_list(self):
->>>>>>> c63442d5
         with pytest.raises(TransferError) as error_text:
             T = TransferMechanism(
                 name='T',
