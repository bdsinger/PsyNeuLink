--- conflicted
+++ resolved
@@ -565,7 +565,7 @@
                  # prefs:tc.optional(ComponentPreferenceSet)=None,
                  prefs: is_pref_set = None,
                  thresh=0,
-                 context=componentType+INITIALIZING
+                 context=componentType + INITIALIZING
     ):
 
         # Assign args to params and functionParams dicts (kwConstants must == arg names)
@@ -835,21 +835,12 @@
             if self.function_params['integration_type'] == 'diffusion':
                 result = self.function(self.input_state.value, context=context)
 
-<<<<<<< HEAD
-                # if INITIALIZING not in context:
-                #     logger.info('{0} {1} is at {2}'.format(type(self).__name__, self.name, result))
-                # if abs(result) >= self.threshold:
-                # #     logger.info('{0} {1} has reached threshold {2}'.format(type(self).__name__, self.name, self.threshold))
-                #     self.is_finished = True
-                #
-=======
                 if INITIALIZING not in context:
                     logger.info('{0} {1} is at {2}'.format(type(self).__name__, self.name, result))
                 if abs(result) >= self.threshold:
-                #     logger.info('{0} {1} has reached threshold {2}'.format(type(self).__name__, self.name, self.threshold))
+                    logger.info('{0} {1} has reached threshold {2}'.format(type(self).__name__, self.name, self.threshold))
                     self.is_finished = True
 
->>>>>>> 8f61e6d1
                 return np.array([result, [0.0], [0.0], [0.0]])
             else:
                 raise MechanismError(
