# Princeton University licenses this file to You under the Apache License, Version 2.0 (the "License");
# you may not use this file except in compliance with the License.  You may obtain a copy of the License at:
#     http://www.apache.org/licenses/LICENSE-2.0
# Unless required by applicable law or agreed to in writing, software distributed under the License is distributed
# on an "AS IS" BASIS, WITHOUT WARRANTIES OR CONDITIONS OF ANY KIND, either express or implied.
# See the License for the specific language governing permissions and limitations under the License.


# *************************************************  EVCMechanism ******************************************************

"""
Overview
--------

An EVCMechanism is a :doc:`ControlMechanism <ControlMechanism>` that optimizes a "portfolio" of control signals
so as to maximize the performance of the system to which it belongs. It implements a form of the EVC Theory described
in Shenhav et al. (2013).  The *intensity* of each control signal determines the value of a parameter of a  mechanism
in the system.  In each round of execution, the EVCMechanism searches for the configuration of control signals that
yields the best performance for the sysetm according to a specified *objective function*.

Each control signal is implemented as a :doc:`ControlProjection`, that regulates the parameter of a mechanism,
or the parameter of a mechanism's function, in the system.  The ``value`` of the ControlProjection represents the
intensity of that control signal. Collectively, the control signals govern the system's behavior.  A particular
combination of control signal values is called an *allocation policy*.  The EVCMechanism evaluates the  system's
performance under each allocation policy, selects the one that generates the best performance, and then assigns the
control signal values designated by that policy to the corresponding ControlProjections.  When the system is next
those values are used to set the parameters for the mechanisms (and/or functions) they control.

The set of allocation policies that are tested is held in the EVCMechanism's
:py:data:`controlSignalSearchSpace <EVCMechanism.controlSignalSearchSpace>` attribute
(see :ref:`EVCMechanism_ControlSignalSearchSpace`. The EVCMechanism executes the system using each allocation policy
in the :py:data:`controlSignalSearchSpace <EVCMechanism.controlSignalSearchSpace>`,
evaluates its performance under that policy and, from that, calculates the
expected value of control (EVC) for that policy. The EVC is a cost-benefit analysis for the given policy, calculated
as the difference between the outcome of performance and the cost of the control signals used to generate that
outcome.  The outcome is assessed by aggregating the ``value`` of each outputState listed in the
:py:data:`monitoredOutputStates <EVCMechanism.monitoredOutputStates>` attribute.  The cost of the control signals is
assessed by aggregating the cost associated with each ControlProjection (based on its ``value`` for the policy,
and contained in its :py:data:`cost <ControlProjection.ControlProjection.cost>` attribute).  The
policy that generates the maximum EVC is implemented, and used on the next round of execution. The calculation of the
EVC can be customized as described in :ref:`EVCMechanism_Parameters` and
:ref:`EVCMechanism_Parameterizing_EVC_Calculation>` below.

.. _EVCMechanism_Creation:

Creating an EVCMechanism
------------------------

An EVCMechanism can be created using the standard Python method of calling its constructor.  However,  more commonly,
it is generated automatically when a system is created and an EVCMechanism is specified as its
:ref:`controller <System_Execution_Control>`). When this occurs, PsyNeuLink configures the EVCMechanism as follows:

  * **Monitored OutputStates** -- these are the outputStates of the system's mechanisms that are monitored by the
    EVCMechanism, and used to determine the outcome of performance under each control allocation policy. An inputState
    is added to the EVCMechanism for each outputState specified in its ``monitor_for_control`` parameter, and a
    :doc:`MappingProjection` is created that projects from that outputState to the EVCMechanism's inputState
    (see _ControlMechanism_Monitored_OutputStates for specifying :keyword:`MONITOR_FOR_CONTROL`).
  ..
  * **Prediction Mechanisms** -- these are used to generate the input for each simulated execution of the system
    run by the EVCMechanism (see :ref:`EVCMechanism_Execution`).  A prediction mechanism is created for each
    :keyword:`ORIGIN` (input) mechanism in the system; a MappingProjection is created that projects to it from the
    corresponding :keyword:`ORIGIN` mechanism; and the pair are assigned to their own *prediction process*.  The
    prediction mechanisms and prediction processes for an EVCMechanism are listed in its
    :py:data:`predictionMechanisms <EVCMechanism.predictionMechanisms>` and
    :py:data:`predictionProcesses <EVCMechanism.predictionProcesses>` attributes, respectively.
  ..
  * **ControlProjections** -- these are used by the EVCMechanism to regulate the parameters of mechanisms, or their
    functions that have been specified for control.  A ControlProjection can be assigned to a parameter wherever the
    parameter is specified (see :ref:`Mechanism_ParameterStates`). When an EVCMechanism is created for a system,
    it is assigned the ControlProjections for those parameters.  For each, an outputState is added to the EVCMechanism
    and a ControlProjection is assigned from that outputState to the parameterState for the parameter to be controlled.

.. _EVCMechanism_Parameters:

EVC Mechanism Parameters
~~~~~~~~~~~~~~~~~~~~~~~~

An EVCMechanism computes the EVC for each control allocation policy using three functions specified in its
``function``, ``outcome_aggregation_function`` and ``cost_aggregation_function`` parameters. These functions,  their
parameters, and the other parameters that govern the operation of the EVCMechanism can be set in the arguments of its
constructor.  However, as noted above, EVCMechanisms are more commonly created automatically as part of a system.
In that case, the EVCMechanism is assigned as the system's :py:data:`controller <System.System_Base.controller>`
attribute, and can be configured by assigning a params dictionary to the controller's ``params`` attribute using the
following keys for its entries (see :ref:`Mechanism_Specifying_Parameters` for details of parameter specification):
COMMENT:
    ADD MENTION OF assign_params HERE??
COMMENT

    * :keyword:`MONITOR_FOR_CONTROL` - the outputStates of the system's mechanisms used to evaluate the outcome
      of performance for the EVC calculation (see :ref:`ControlMechanism_Monitored_OutputStates` for specifying
      monitored outputStates).  The default is: :keyword:`MonitoredOutputStateOption.PRIMARY_OUTPUT_STATES`,
      which uses the value of the primary outputState of every :keyword:`TERMINAL` mechanism in the system (see
      :ref:`_Mechanism_Role_In_Processes_And_Systems`).  Each outputState in
      :py:data:`monitoredOutputStates <EVCMechanism.monitoredOutputStates>` can be assigned an exponent and a weight
      to parameterize its contribution to the aggregate value (see :ref:`EVCMechanism_Parameterizing_EVC_Calculation`).
..
    * :keyword:`FUNCTION` - combines the aggregated value of the monitored outputStates with the aggregated cost of
      the control signal values for a given control allocation policy, to determine the **EVC** for that policy.  The
      default is the :class:`LinearCombination` function, which subtracts the aggregated cost from the aggregate value.
    ..
    * :keyword:`OUTCOME_AGGREGATION_FUNCTION` - combines the values of the outputStates in the EVCMechanism's
      :py:data:`monitoredOutputStates <EVCMechanism.monitoredOutputStates>` attribute to generate an aggregate
      **value** of the outcome for a given allocation policy. The default is the :py:class:`LinearCombination`
      function, that computes an elementwise (Hadamard) product of the outputState values.  The ``weights`` and
      ``exponents`` arguments of the function can be used, respectively, to scale and/or exponentiate the
      contribution of each outputState's value to the aggregated outcome.  The length of the array for these
      arguments must equal the number of outputStates in
      :py:data:`monitoredOutputStates <EVCMechanism.monitoredOutputStates>`.
      These specifications will supercede any made for individual outputStates in a tuple of the
      ``monitor_for_control`` argument, or MONITOR_FOR_CONTROL entry of a params specification dictionary (see
      :ref:`ControlMechanism_Monitored_OutputStates`).
    ..
    * :keyword:`COST_AGGREGATION_FUNCTION` - combines the costs of the control signals to generate an aggregate **cost**
      for a given *control allocation policy*.  The default is the :class:`LinearCombination` function, that sums the
      costs.  The ``weights`` and ``exponents`` arguments of the function can be used, respectively, to scale and/or
      exponentiate the contribution of each control signal's cost to the value to the aggregated cost.  The length of
      the array for those arguments must equal the number of ControlProjections in the
      :py:data:`controlProjections <EVCMechanism.controlProjections>` attribute.
    ..
    * :keyword:`PREDICTION_MECHANISM_TYPE` - the type of prediction mechanism to use for generating the input
      to the system in each simulation run (see :ref:`EVCMechanism_Execution`).  The default is an
      :class:`IntegratorMechanism`, which exponentially time-averages its inputs.
    ..
    * :keyword:`PREDICTION_MECHANISM_PARAMS` - parameters to use for the prediction mechanism.
    ..
    * :keyword:`SAVE_ALL_VALUES_AND_POLICIES` - specifies whether to save the results of the full EVC evaluation
      for each simulation run (see :py:data:`EVCvalues <EVCMechanism.EVCvalues>` and
      see :py:data:`EVCpolicies <EVCMechanism.EVCpolicies>`).


.. _EVCMechanism_ControlSignalSearchSpace:

Constructing the ControlSignalSearchSpace
~~~~~~~~~~~~~~~~~~~~~~~~~~~~~~~~~~~~~~~~~

The :py:data:`controlSignalSearchSpace <EVCMechanism.controlSignalSearchSpace>` is constructed from the
:py:data:`allocationSamples <ControlProjection.ControlProjection.allocationSamples>` attribute of each of the
EVCMechanism's control signals (corresponding to each of its ControlProjections).  The ``allocationSamples``
attribute of a control signal is an array of values to sample for the parameter controlled by a given
ControlProjection.   A control allocation policy is made up of one value from the
:py:data:`allocationSamples <ControlProjection.ControlProjection.allocationSamples>` attribute of each of the
EVCMechanism's control signals.  When an EVCMechanism is created, it constructs all possible control
allocation policies (i.e., all possible combinations of values for its control signals), which is placed in its
:py:data:`controlSignalSearchSpace <EVCMechanism.controlSignalSearchSpace>` attribute.

COMMENT:
  [TBI:]  The ``controlSignalSearchSpace`` described above is constructed by default.  However, this can be customized
          by assigning either a 2d array or a function that returns a 2d array to the ``controlSignalSearchSpace``
          attribute.  The first dimension (or axis 0) of the 2d array must be an array of control allocation
          policies (of any length), each of which contains a value for each ControlProjection in the
          EVCMechanism, assigned in the same order they are listed in its ``controlProjections`` attribute.
COMMENT

.. _EVCMechanism_Parameterizing_EVC_Calculation:

Parameterizing the EVC Calculation
~~~~~~~~~~~~~~~~~~~~~~~~~~~~~~~~~~

The EVC calculation can be parameterized by specifying any of the three functions described above, and/or specifying
how each outputState in its
:py:data:`monitoredOutputStates <EVCMechanism.monitoredOutputStates>` attribute contributes to the outcome of a
control allocation policy calculated by the :keyword:`OUTCOME_AGGREGATION_FUNCTION`.  The latter can be done by using
the tuples format to specify an outputState in the py:data:`monitoredOutputStates <EVCMechanism.monitoredOutputStates>`
of an EVCMechanism or system constructor, or the :keyword:`MONITOR_FOR_CONTROL` entry of a specification dict
assigned to their ``params`` argument (see :ref:`ControlMechanism_Monitored_OutputStates`). The tuples format can be
used to assign an exponent to an outputState (e.g., to make it a divisor), and/or a weight (i.e., to scale its
value), for use when it is combined with the others by the :keyword:`OUTCOME_AGGREGATION_FUNCTION`.
OutputStates not specified in a tuple are assigned an exponent and weight of 1 (see :ref:`EVC_Mechanism_Examples`).

.. _EVCMechanism_Execution:

Execution
---------

When an EVCMechanism is executed, it tests all of the allocation policies in its
:py:data:`controlSignalSearchSpace <EVCMechanism.controlSignalSearchSpace>`, evaluates the EVC for each policy,
picks the policy that maximizes the EVC, and implements that policy for the next execution of the System.
Details of the procedure for each test are as follows:

* **Select an allocation policy**: pick the next allocation policy in the
  :py:data:`controlSignalSearchSpace <EVCMechanism.controlSignalSearchSpace>`,
  and assign the specified value to each control signal.
..
* **Simulate execution of the system**:  use the prediction process for each :keyword:`ORIGIN` mechanism in the
  system to specify its input (this uses the history of previous trials to generate an average expected input value),
  and execute the System using those inputs and parameter values (controlled by the EVCMechanism) specified by the
  selected allocation policy.
..
* **Calculate the EVC for the allocation policy**:
    * calculate the **value** of the policy using the EVCMechanism's ``outcome_aggregation_function`` to aggregate
      the value of the outputStates listed in the EVCMechanism's
      :py:data:`monitoredOutputStates <EVCMechanism.monitoredOutputStates>` attribute;
    * calculate the **cost** of the policy using the EVCMechanism's ``cost_aggregation_function`` to aggregate the
      cost associated with each control signal (in the associated ControlProjection's
      :py:data:`cost <ControlProjection.ControlProjection.cost>` attribute).
    * calculate the **EVC** using the EVCMechanism's ``function`` to subtract the aggregated cost from the
      aggregated value for the allocation policy.
..
* **Save** the values associated with the policy that generated the maximum EVC in the ControlMechanism's
    :py:data:`allocationPolicy <EVCMechanism.allocationPolicy>` and ``value`` attributes.  If the
    :py:data:`save_all_values_and_policies <EVCMechanism.save_all_values_and_policies>` attribute is
    :keyword:`True`, then the values associated with each policy are
    saved in its :py:data:`EVCvalues <EVCMechanism.EVCvalues>` attribute and the policies in its
    :py:data:`EVCpolicies <EVCMechanism.EVCpolicies>` attribute.

Once the all control allocation policies in the controlSignalSearchSpace have been evaluated, the policy generating the
maximum EVC is implemented, by assigning the value it specifies for each ControlProjection.  These are then used by the
parameterStates to which they project in the next execution of the system.

.. _EVCMechanism_Examples

Examples
--------

The following example implements a system with an EVCMechanism (and two processes not shown)::

    mySystem = system(processes=[myRewardProcess, myDecisionProcess],
                      controller=EVCMechanism,
                      monitor_for_control=[Reward, DDM_DECISION_VARIABLE,(RESPONSE_TIME, -1, 1)],

It uses the system's ``monitor_for_control`` argument to assign three outputStates to be monitored (belonging
to mechanisms not show here).  The first one references a mechanism (belonging to a mechanism not shown;  its
primary outputState will be used by default).  The second and third use keywords that are the names of
outputStates (in this case, for a :doc:`DDM` ProcessingMechanism).  The last one (RESPONSE_TIME) is assigned an
exponent of -1 and weight of 1. As a result, each calculation of the EVC computation will multiply the value of the
primary outputState of the Reward mechanism by the value of the DDM_DECISION_VARIABLE outputState of the DDM mechanism,
and then divide that by the value of the RESPONSE_TIME outputState of the DDM mechanism.

COMMENT:
ADD: This example specifies the EVCMechanism on its own, and then uses it for a system.
COMMENT


.. _EVCMechanism_Class_Reference:

Class Reference
---------------

"""

from PsyNeuLink.Components.Mechanisms.ControlMechanisms.ControlMechanism import *
from PsyNeuLink.Components.Mechanisms.ControlMechanisms.ControlMechanism import ControlMechanism_Base
from PsyNeuLink.Components.Mechanisms.Mechanism import MonitoredOutputStatesOption
from PsyNeuLink.Components.Mechanisms.ProcessingMechanisms.IntegratorMechanism import IntegratorMechanism
from PsyNeuLink.Components.ShellClasses import *

PY_MULTIPROCESSING = False

if PY_MULTIPROCESSING:
    from multiprocessing import Pool


if MPI_IMPLEMENTATION:
    from mpi4py import MPI


OBJECT = 0
EXPONENT = 1
WEIGHT = 2

# # Default control allocation mode values:
# class DefaultControlAllocationMode(Enum):
#     GUMBY_MODE = 0.0
#     BADGER_MODE = 1.0
#     TEST_MODE = 240
# defaultControlAllocation = DefaultControlAllocationMode.BADGER_MODE.value
DEFAULT_ALLOCATION_SAMPLES = np.arange(0.1, 1.01, 0.3)

# -------------------------------------------    KEY WORDS  -------------------------------------------------------

# ControlProjection Function Names
CONTROL_SIGNAL_COST_OPTIONS = 'controlSignalCostOptions'

INTENSITY_COST_FUNCTION = 'intensity_cost_function'
ADJUSTMENT_COST_FUNCTION = 'adjustment_cost_function'
DURATION_COST_FUNCTION = 'duration_cost_function'
COST_COMBINATION_FUNCTION = 'cost_combination_function'
costFunctionNames = [INTENSITY_COST_FUNCTION,
                     ADJUSTMENT_COST_FUNCTION,
                     DURATION_COST_FUNCTION,
                     COST_COMBINATION_FUNCTION]

# Attributes / KVO keypaths
# kpLog = "Control Signal Log"
kpAllocation = "Control Signal Allocation"
kpIntensity = "Control Signal Intensity"
kpCostRange = "Control Signal Cost Range"
kpIntensityCost = "Control Signal Intensity Cost"
kpAdjustmentCost = "Control Signal Adjustment Cost"
kpDurationCost = "Control Signal DurationCost"
kpCost = "Control Signal Cost"


class ControlSignalCostOptions(IntEnum):
    NONE               = 0
    INTENSITY_COST     = 1 << 1
    ADJUSTMENT_COST    = 1 << 2
    DURATION_COST      = 1 << 3
    ALL                = INTENSITY_COST | ADJUSTMENT_COST | DURATION_COST
    DEFAULTS           = INTENSITY_COST

ControlSignalValuesTuple = namedtuple('ControlSignalValuesTuple','intensity cost')

ControlSignalChannel = namedtuple('ControlSignalChannel',
                                  'inputState, variableIndex, variableValue, outputState, outputIndex, outputValue')


class EVCError(Exception):
    def __init__(self, error_value):
        self.error_value = error_value

    def __str__(self):
        return repr(self.error_value)


class EVCMechanism(ControlMechanism_Base):
    """EVCMechanism(                                                                    \
    prediction_mechanism_type=IntegratorMechanism,                              \
    prediction_mechanism_params=None,                                                   \
    monitor_for_control=None,                                                       \
    function=LinearCombination(offset=0.0,scale=1,operation=SUM),                       \
    outcome_aggregation_function=LinearCombination(offset=0,scale=1,operation=PRODUCT), \
    cost_aggregation_function=LinearCombination(offset=0.0,scale=1.0,operation=SUM),    \
    save_all_values_and_policies:bool=:keyword:`False`,                                 \
    params=None,                                                                        \
    name=None,                                                                          \
    prefs=None)

    Optimizes the ControlSignals for a System.

    COMMENT:
        Class attributes:
            + componentType (str): System Default Mechanism
            + paramClassDefaults (dict):
                + SYSTEM (System)
                + MONITOR_FOR_CONTROL (list of Mechanisms and/or OutputStates)

        Class methods:
            None

       **********************************************************************************************

       PUT SOME OF THIS STUFF IN ATTRIBUTES, BUT USE DEFAULTS HERE

        # - specification of system:  required param: SYSTEM
        # - kwDefaultController:  True =>
        #         takes over all projections from default Controller;
        #         does not take monitored states (those are created de-novo)
        # TBI: - CONTROL_PROJECTIONS:
        #         list of projections to add (and for which outputStates should be added)

        # - inputStates: one for each performance/environment variable monitiored

        ControlProjection Specification:
        #    - wherever a ControlProjection is specified, using kwEVC instead of CONTROL_PROJECTION
        #     this should override the default sender kwSystemDefaultController in ControlProjection._instantiate_sender
        #    ? expclitly, in call to "EVC.monitor(input_state, parameter_state=NotImplemented) method

        # - specification of function: default is default allocation policy (BADGER/GUMBY)
        #   constraint:  if specified, number of items in variable must match number of inputStates in INPUT_STATES
        #                  and names in list in kwMonitor must match those in INPUT_STATES

       **********************************************************************************************

       NOT CURRENTLY IN USE:

        system : System
            system for which the EVCMechanism is the controller;  this is a required parameter.

        default_input_value : Optional[number, list or np.ndarray] : :py:data:`defaultControlAllocation <LINK]>`

    COMMENT


    Arguments
    ---------

    prediction_mechanism_type : CombinationFunction: default IntegratorMechanism
        the mechanism class used for prediction mechanism(s).
        Each instance is named using the name of the :keyword:`ORIGIN` mechanism + PREDICTION_MECHANISM
        and assigned an outputState named based on the same.

    prediction_mechanism_params : Optional[Dict[param keyword, param value]] : default None
        a parameter dictionary passed to the constructor for the
        :py:data:`prediction_mechanism_type <EVCMechanism.prediction_mechanism_type>` mechanism.
        The same set is passed to all PredictionMechanisms.

    monitor_for_control : List[OutputState or Tuple[OutputState, list or 1d np.array, list or 1d np.array]] : \
    default :keyword:`MonitoredOutputStatesOptions.PRIMARY_OUTPUT_STATES`
        specifies set of outputState values to monitor, and that are passed to outcome_aggregation_function
        (see :ref:`ControlMechanism_Monitored_OutputStates` for specification options, and
        and :ref:`EVCMechanism_Parameterizing_EVC_Calculation`.

    function : CombinationFunction : LinearCombination(offset=0.0,scale=1,operation=SUM)
        specifies the function used to calculate the value discounted by the cost of a control
        allocation policy to determine its EVC.

    outcome_aggregation_function : CombinationFunction : LinearCombination(offset=0,scale=,operation=PRODUCT)
        specifies the function used to aggregate the value of the outputStates in ``monitoredOutputStates``.
        The ``weight`` and/or the ``exponent`` arguments can be used to parameterize the contribution that each
        outputState makes to the aggregated value;  the length of each argument must equal the number of outputStates
        in ``monitoredOutputStates``.

    cost_aggregation_function : CombinationFunction : LinearCombination(offset=0.0,scale=1.0,operation=SUM)
        specifies the function used to aggregate the cost of the EVCMechanism's control signals.
        The ``weight`` and/or the ``exponent`` arguments can be used to parameterize the contribution that each
        control signal makes to the aggregated value;  the length of each argument must equal the number of
        ControlProjections in ``controlProjections``.

    save_all_values_and_policies : bool : default :keyword:`False`
        when :keyword:`True`, saves all of the control allocation policies tested in ``EVCpolicies`` and their
        values in ``EVCvalues``.

    params : Optional[Dict[param keyword, param value]]
        a dictionary that can be used to specify the parameters for the mechanism, parameters for its function,
        and/or a custom function and its parameters (see :doc:`Mechanism` for specification of a params dict).

    name : str : default EVCMechanism-<index>
        a string used for the name of the mechanism.
        If not is specified, a default is assigned by MechanismRegistry
        (see :doc:`Registry <LINK>` for conventions used in naming, including for default and duplicate names).

    prefs : Optional[PreferenceSet or specification dict] : default Process.classPreferences
        the PreferenceSet for the mechanism.
        If it is not specified, a default is assigned using ``classPreferences`` defined in __init__.py
        (see :py:class:`PreferenceSet <LINK>` for details).

    Attributes
    ----------

    make_default_controller : bool : default :keyword:`True`
        if True, assigns EVCMechanism when instantiated as the DefaultController

    system : System
        the system for which EVCMechanism is the ``controller``.

    predictionMechanisms : List[ProcessingMechanism]
        a list of predictionMechanisms added to the system, one for each of its :keyword:`ORIGIN` mechanisms

    predictionProcesses : List[Process]
        a list of prediction processes added to the system, each comprise of one of its :keyword:`ORIGIN` mechanisms
        and the associated ``predictionMechanism``.

    prediction_mechanism_type : ProcessingMechanism : default IntegratorMechanism
        the processingMechanism class used for prediction mechanism(s).
        Note: each instance will be named based on origin mechanism + PREDICTION_MECHANISM,
              and assigned an outputState named based on the same

    prediction_mechanism_params : Dict[param key, param value] : default :keyword:`None`
        a parameter dictionary passed to ``prediction_mechanism_type`` on instantiation.
        The same dictionary will be passed to all instances of ``prediction_mechanism_type`` created.

    monitoredOutputStates : List[OutputState]
        each item is an outputState of a mechanism in the system that has been assigned a projection to a corresponding
        inputState of the EVCMechanism.

    monitoredValues : 3D np.nparray
        an array of values of the outputStates in ``monitoredOutputStates`` (equivalent to the values of
        self.inputStates).

    function : CombinationFunction : default LinearCombination(offset=0.0,scale=1,operation=SUM)
        the function used to combine the aggregated value of the monitored outputStates with the aggregated cost of
        the control signal values for a given control allocation policy, to determine the **EVC** for that policy.

    outcome_aggregation_function : CombinationFunction : default LinearCombination(offset=0.0,scale=1.0,
    operation=PRODUCT)
        the function used to combine the values of the outputStates in ``monitoredOutputStates``.

    cost_aggregation_function : CombinationFunction : default LinearCombination(offset=0.0,scale=1.0,operation=SUM)
        the function used to combine the cost of the mechanism's ControlProjections.  The :keyword:``weights``
        argument can be used to scale the contribution of the cost of each control signal;  it must be an array of
        scalar values, the length of which is equal to the number of the EVCMechanism's outputStates.

    controlSignalSearchSpace : 2d np.array
        an array that contains arrays of control allocation policies.  Each control allocation policy contains one
        value for each of the mechanism's control signals (i.e., ControlProjections).  By default,
        it is assigned a set of all possible control allocation policies (using np.meshgrid to construct all
        permutations of control signal values).

    EVCmax : 1d np.array with single value
        the maximum EVC value over all control allocation policies in ``controlSignalSearchSpace``.

    EVCmaxStateValues : 2d np.array
        an array of the values for the outputStates in ``monitoredOutputStates`` using the control allocation policy
        that generated ``EVCmax``.

    EVCmaxPolicy : 1d np.array
        an array of the control signal values (value of ControlProjections) for the control allocation policy
        that generated ``EVCmax``.

    save_all_values_and_policies : bool : default :keyword:`False`
        specifies whether or not to save all ControlAllocationPolicies and associated EVC values (in addition to max).
        If it is specified, each policy tested in the ``controlSignalSearchSpace`` is saved in ``EVCpolicies`` and
        their values are saved in ``EVCvalues``.

    EVCpolicies : 2d np.array
        array of allocation policies tested in ``controlSignalSearchSpace``.  The values of each are stored in
        ``EVCvalues``.

    EVCvalues :  1d np.array
        array of EVC values corresponding to the policies in ``EVCPolicies``.

    controlSignals : OrderedDict[str, ControlSignal]
        points to outputStates

    """

    componentType = "EVCMechanism"
    initMethod = INIT_FUNCTION_METHOD_ONLY


    classPreferenceLevel = PreferenceLevel.SUBTYPE
    # classPreferenceLevel = PreferenceLevel.TYPE
    # Any preferences specified below will override those specified in TypeDefaultPreferences
    # Note: only need to specify setting;  level will be assigned to Type automatically
    # classPreferences = {
    #     kwPreferenceSetName: 'DefaultControlMechanismCustomClassPreferences',
    #     kp<pref>: <setting>...}

    # This must be a list, as there may be more than one (e.g., one per controlSignal)
    variableClassDefault = defaultControlAllocation

    from PsyNeuLink.Components.Functions.Function import LinearCombination
    # from Components.__init__ import DefaultSystem
    paramClassDefaults = ControlMechanism_Base.paramClassDefaults.copy()
    paramClassDefaults.update({MAKE_DEFAULT_CONTROLLER: True,
                               PARAMETER_STATES: False})

    @tc.typecheck
    def __init__(self,
                 # system:System,
                 # default_input_value=None,
                 prediction_mechanism_type=IntegratorMechanism,
                 prediction_mechanism_params:tc.optional(dict)=None,
                 monitor_for_control:tc.optional(list)=None,
                 function=LinearCombination(offset=0.0,
                                            scale=1,
                                            operation=SUM,
                                            context=componentType+FUNCTION),
                 outcome_aggregation_function=LinearCombination(offset=0,
                                                                scale=1,
                                                                operation=PRODUCT),
                 cost_aggregation_function=LinearCombination(offset=0.0,
                                                             scale=1.0,
                                                             operation=SUM,
                                                             context=componentType+COST_AGGREGATION_FUNCTION),
                 save_all_values_and_policies:bool=False,
                 params=None,
                 name=None,
                 prefs:is_pref_set=None,
                 context=componentType+INITIALIZING):

        prediction_mechanism_params = prediction_mechanism_params or {MONITOR_FOR_CONTROL:None}

        # Assign args to params and functionParams dicts (kwConstants must == arg names)
        params = self._assign_args_to_param_dicts(# system=system,
                                                  prediction_mechanism_type=prediction_mechanism_type,
                                                  prediction_mechanism_params=prediction_mechanism_params,
                                                  monitor_for_control=monitor_for_control,
                                                  function=function,
                                                  outcome_aggregation_function=outcome_aggregation_function,
                                                  cost_aggregation_function=cost_aggregation_function,
                                                  save_all_values_and_policies=save_all_values_and_policies,
                                                  params=params)

        super(EVCMechanism, self).__init__(# default_input_value=default_input_value,
                                           monitor_for_control=monitor_for_control,
                                           function=function,
                                           params=params,
                                           name=name,
                                           prefs=prefs,
                                           context=self)

    def _instantiate_input_states(self, context=None):
        """Instantiate inputState and MappingProjections for list of Mechanisms and/or States to be monitored

        Instantiate PredictionMechanisms for origin mechanisms in System
            - these will now be terminal mechanisms, and their associated input mechanisms will no longer be
            - if an associated input mechanism must be monitored by the EVCMechanism, it must be specified explicitly
                in an outputState, mechanism, controller or systsem MONITOR_FOR_CONTROL param (see below)

        Parse paramsCurent[MONITOR_FOR_CONTROL] for system, controller, mechanisms and/or their outputStates:
            - if specification in outputState is None:
                 do NOT monitor this state (this overrides any other specifications)
            - if an outputState is specified in *any* MONITOR_FOR_CONTROL, monitor it (this overrides any other specs)
            - if a mechanism is terminal and/or specified in the system or controller:
                if MonitoredOutputStatesOptions is PRIMARY_OUTPUT_STATES:  monitor only its primary (first) outputState
                if MonitoredOutputStatesOptions is ALL_OUTPUT_STATES:  monitor all of its outputStates
            Note: precedence is given to MonitoredOutputStatesOptions specification in mechanism > controller > system

        Assign inputState to controller for each state to be monitored;
            uses _instantiate_monitoring_input_state and _instantiate_control_mechanism_input_state to do so.
            For each item in self.monitoredOutputStates:
            - if it is a OutputState, call _instantiate_monitoring_input_state()
            - if it is a Mechanism, call _instantiate_monitoring_input_state for relevant Mechanism.outputStates
                (determined by whether it is a terminal mechanism and/or MonitoredOutputStatesOption specification)
            - each inputState is assigned a name with the following format:
                '<name of mechanism that owns the monitoredOutputState>_<name of monitoredOutputState>_Monitor'

        Notes:
        * MonitoredOutputStatesOption is an AutoNumbered Enum declared in ControlMechanism
            - it specifies options for assigning outputStates of terminal Mechanisms in the System
                to self.monitoredOutputStates;  the options are:
                + PRIMARY_OUTPUT_STATES: assign only the primary outputState for each terminal Mechanism
                + ALL_OUTPUT_STATES: assign all of the outputStates of each terminal Mechanism
            - precedence is given to MonitoredOutputStatesOptions specification in mechanism > controller > system
        * self.monitoredOutputStates is a list, each item of which is a Mechanism.outputState from which a projection
            will be instantiated to a corresponding inputState of the ControlMechanism
        * self.inputStates is the usual ordered dict of states,
            each of which receives a projection from a corresponding outputState in self.monitoredOutputStates

        """

        self._instantiate_prediction_mechanisms(context=context)

        from PsyNeuLink.Components.Mechanisms.Mechanism import MonitoredOutputStatesOption
        from PsyNeuLink.Components.States.OutputState import OutputState

        # Clear self.variable, as items will be assigned in call(s) to _instantiate_monitoring_input_state()
        self.variable = None

        # PARSE SPECS

        controller_specs = []
        system_specs = []
        mech_specs = []
        all_specs = []

        # Get controller's MONITOR_FOR_CONTROL specifications (optional, so need to try)
        try:
            controller_specs = self.paramsCurrent[MONITOR_FOR_CONTROL] or []
        except KeyError:
            controller_specs = []

        # Get system's MONITOR_FOR_CONTROL specifications (specified in paramClassDefaults, so must be there)
        system_specs = self.system.paramsCurrent[MONITOR_FOR_CONTROL]

        # If the controller has a MonitoredOutputStatesOption specification, remove any such spec from system specs
        if controller_specs:
            if (any(isinstance(item, MonitoredOutputStatesOption) for item in controller_specs)):
                option_item = next((item for item in system_specs if isinstance(item, MonitoredOutputStatesOption)),None)
                if not option_item is None:
                    del system_specs[option_item]

        # Combine controller and system specs
        # If there are none, assign PRIMARY_OUTPUT_STATES as default
        all_specs = controller_specs + system_specs or [MonitoredOutputStatesOption.PRIMARY_OUTPUT_STATES]

        # Extract references to mechanisms and/or outputStates from any tuples
        # Note: leave tuples in all_specs for use in generating exponent and weight arrays below
        all_specs_extracted_from_tuples = []
        for item in all_specs:
            # Extract references from specification tuples
            if isinstance(item, tuple):
                all_specs_extracted_from_tuples.append(item[OBJECT])
                continue
            # Validate remaining items as one of the following:
            elif isinstance(item, (Mechanism, OutputState, MonitoredOutputStatesOption, str)):
                all_specs_extracted_from_tuples.append(item)
            # IMPLEMENTATION NOTE: This should never occur, as should have been found in _validate_monitored_state()
            else:
                raise EVCError("PROGRAM ERROR:  illegal specification ({0}) encountered by {1} "
                               "in MONITOR_FOR_CONTROL for a mechanism, controller or system in its scope".
                               format(item, self.name))

        # Get MonitoredOutputStatesOptions if specified for controller or System, and make sure there is only one:
        option_specs = [item for item in all_specs if isinstance(item, MonitoredOutputStatesOption)]
        if not option_specs:
            ctlr_or_sys_option_spec = None
        elif len(option_specs) == 1:
            ctlr_or_sys_option_spec = option_specs[0]
        else:
            raise EVCError("PROGRAM ERROR: More than one MonitoredOutputStateOption specified in {}: {}".
                           format(self.name, option_specs))

        # Get MONITOR_FOR_CONTROL specifications for each mechanism and outputState in the System
        # Assign outputStates to self.monitoredOutputStates
        self.monitoredOutputStates = []
        
        # Notes:
        # * Use all_specs to accumulate specs from all mechanisms and their outputStates
        #     (for use in generating exponents and weights below)
        # * Use local_specs to combine *only current* mechanism's specs with those from controller and system specs;
        #     this allows the specs for each mechanism and its outputStates to be evaluated independently of any others
        controller_and_system_specs = all_specs_extracted_from_tuples.copy()

        for mech in self.system.mechanisms:

            # For each mechanism:
            # - add its specifications to all_specs (for use below in generating exponents and weights)
            # - extract references to Mechanisms and outputStates from any tuples, and add specs to local_specs
            # - assign MonitoredOutputStatesOptions (if any) to option_spec, (overrides one from controller or system)
            # - use local_specs (which now has this mechanism's specs with those from controller and system specs)
            #     to assign outputStates to self.monitoredOutputStates

            mech_specs = []
            output_state_specs = []
            local_specs = controller_and_system_specs.copy()
            option_spec = ctlr_or_sys_option_spec

            # PARSE MECHANISM'S SPECS

            # Get MONITOR_FOR_CONTROL specification from mechanism
            try:
                mech_specs = mech.paramsCurrent[MONITOR_FOR_CONTROL]

                if mech_specs is NotImplemented:
                    raise AttributeError

                # Setting MONITOR_FOR_CONTROL to None specifies mechanism's outputState(s) should NOT be monitored
                if mech_specs is None:
                    raise ValueError

            # Mechanism's MONITOR_FOR_CONTROL is absent or NotImplemented, so proceed to parse outputState(s) specs
            except (KeyError, AttributeError):
                pass

            # Mechanism's MONITOR_FOR_CONTROL is set to None, so do NOT monitor any of its outputStates
            except ValueError:
                continue

            # Parse specs in mechanism's MONITOR_FOR_CONTROL
            else:

                # Add mech_specs to all_specs
                all_specs.extend(mech_specs)

                # Extract refs from tuples and add to local_specs
                for item in mech_specs:
                    if isinstance(item, tuple):
                        local_specs.append(item[OBJECT])
                        continue
                    local_specs.append(item)

                # Get MonitoredOutputStatesOptions if specified for mechanism, and make sure there is only one:
                #    if there is one, use it in place of any specified for controller or system
                option_specs = [item for item in mech_specs if isinstance(item, MonitoredOutputStatesOption)]
                if not option_specs:
                    option_spec = ctlr_or_sys_option_spec
                elif option_specs and len(option_specs) == 1:
                    option_spec = option_specs[0]
                else:
                    raise EVCError("PROGRAM ERROR: More than one MonitoredOutputStateOption specified in {}: {}".
                                   format(mech.name, option_specs))

            # PARSE OUTPUT STATE'S SPECS

            # for output_state_name, output_state in list(mech.outputStates.items()):
            for output_state_name, output_state in mech.outputStates.items():

                # Get MONITOR_FOR_CONTROL specification from outputState
                try:
                    output_state_specs = output_state.paramsCurrent[MONITOR_FOR_CONTROL]
                    if output_state_specs is NotImplemented:
                        raise AttributeError

                    # Setting MONITOR_FOR_CONTROL to None specifies outputState should NOT be monitored
                    if output_state_specs is None:
                        raise ValueError

                # outputState's MONITOR_FOR_CONTROL is absent or NotImplemented, so ignore
                except (KeyError, AttributeError):
                    pass

                # outputState's MONITOR_FOR_CONTROL is set to None, so do NOT monitor it
                except ValueError:
                    continue

                # Parse specs in outputState's MONITOR_FOR_CONTROL
                else:

                    # Note: no need to look for MonitoredOutputStatesOption as it has no meaning
                    #       as a specification for an outputState

                    # Add outputState specs to all_specs and local_specs
                    all_specs.extend(output_state_specs)

                    # Extract refs from tuples and add to local_specs
                    for item in output_state_specs:
                        if isinstance(item, tuple):
                            local_specs.append(item[OBJECT])
                            continue
                        local_specs.append(item)

            # Ignore MonitoredOutputStatesOption if any outputStates are explicitly specified for the mechanism
            for output_state_name, output_state in list(mech.outputStates.items()):
                if (output_state in local_specs or output_state.name in local_specs):
                    option_spec = None


            # ASSIGN SPECIFIED OUTPUT STATES FOR MECHANISM TO self.monitoredOutputStates

            for output_state_name, output_state in list(mech.outputStates.items()):

                # If outputState is named or referenced anywhere, include it
                if (output_state in local_specs or output_state.name in local_specs):
                    self.monitoredOutputStates.append(output_state)
                    continue

# FIX: NEED TO DEAL WITH SITUATION IN WHICH MonitoredOutputStatesOptions IS SPECIFIED, BUT MECHANISM IS NEITHER IN
# THE LIST NOR IS IT A TERMINAL MECHANISM

                # If:
                #   mechanism is named or referenced in any specification
                #   or a MonitoredOutputStatesOptions value is in local_specs (i.e., was specified for a mechanism)
                #   or it is a terminal mechanism
                elif (mech.name in local_specs or mech in local_specs or
                              any(isinstance(spec, MonitoredOutputStatesOption) for spec in local_specs) or
                              mech in self.system.terminalMechanisms.mechanisms):
                    #
                    if (not (mech.name in local_specs or mech in local_specs) and
                            not mech in self.system.terminalMechanisms.mechanisms):
                        continue

                    # If MonitoredOutputStatesOption is PRIMARY_OUTPUT_STATES and outputState is primary, include it 
                    if option_spec is MonitoredOutputStatesOption.PRIMARY_OUTPUT_STATES:
                        if output_state is mech.outputState:
                            self.monitoredOutputStates.append(output_state)
                            continue
                    # If MonitoredOutputStatesOption is ALL_OUTPUT_STATES, include it
                    elif option_spec is MonitoredOutputStatesOption.ALL_OUTPUT_STATES:
                        self.monitoredOutputStates.append(output_state)
                    elif mech.name in local_specs or mech in local_specs:
                        if output_state is mech.outputState:
                            self.monitoredOutputStates.append(output_state)
                            continue
                    elif option_spec is None:
                        continue
                    else:
                        raise EVCError("PROGRAM ERROR: unrecognized specification of MONITOR_FOR_CONTROL for "
                                       "{0} of {1}".
                                       format(output_state_name, mech.name))


        # ASSIGN WEIGHTS AND EXPONENTS

        # Note: these values will be superceded by any assigned as arguments to the outcome_aggregation_function
        #       if it is specified in the constructor for the mechanism

        num_monitored_output_states = len(self.monitoredOutputStates)
        exponents = np.ones((num_monitored_output_states,1))
        weights = np.ones_like(exponents)

        # Get and assign specification of exponents and weights for mechanisms or outputStates specified in tuples
        for spec in all_specs:
            if isinstance(spec, tuple):
                object_spec = spec[OBJECT]
                # For each outputState in monitoredOutputStates
                for item in self.monitoredOutputStates:
                    # If either that outputState or its owner is the object specified in the tuple
                    if item is object_spec or item.name is object_spec or item.owner is object_spec:
                        # Assign the exponent and weight specified in the tuple to that outputState
                        i = self.monitoredOutputStates.index(item)
                        exponents[i] = spec[EXPONENT]
                        weights[i] = spec[WEIGHT]

        self.paramsCurrent[OUTCOME_AGGREGATION_FUNCTION].exponents = exponents
        self.paramsCurrent[OUTCOME_AGGREGATION_FUNCTION].weights = weights


        # INSTANTIATE INPUT STATES

        # Instantiate inputState for each monitored state in the list
        # from Components.States.OutputState import OutputState
        for monitored_state in self.monitoredOutputStates:
            if isinstance(monitored_state, OutputState):
                self._instantiate_monitoring_input_state(monitored_state, context=context)
            elif isinstance(monitored_state, Mechanism):
                for output_state in monitored_state.outputStates:
                    self._instantiate_monitoring_input_state(output_state, context=context)
            else:
                raise EVCError("PROGRAM ERROR: outputState specification ({0}) slipped through that is "
                               "neither a OutputState nor Mechanism".format(monitored_state))


        if self.prefs.verbosePref:
            print ("{0} monitoring:".format(self.name))
            for state in self.monitoredOutputStates:
                exponent =  np.ndarray.item(self.paramsCurrent[OUTCOME_AGGREGATION_FUNCTION].weights[
                                                self.monitoredOutputStates.index(state)])
                weight = np.ndarray.item(self.paramsCurrent[OUTCOME_AGGREGATION_FUNCTION].exponents[
                                             self.monitoredOutputStates.index(state)])
                print ("\t{0} (exp: {1}; wt: {2})".format(state.name, exponent, weight))

        self.inputValue = self.variable.copy() * 0.0

        return self.inputStates

    def _instantiate_control_projection(self, projection, params=None, context=None):
        """
        """
        try:
            self.allocationPolicy = np.append(self.allocationPolicy, defaultControlAllocation)
        except AttributeError:
            # self.allocationPolicy = np.atleast_2d(defaultControlAllocation)
            self.allocationPolicy = np.array(defaultControlAllocation)

        # Call super to instantiate outputStates
        super()._instantiate_control_projection(projection=projection,
                                                params=None,
                                                context=context)

        self.controlSignals = self.outputStates

    def _instantiate_prediction_mechanisms(self, context=None):
        """Add prediction Process for each origin (input) Mechanism in System

        Args:
            context:
        """

        from PsyNeuLink.Components.Process import Process_Base

        # Instantiate a predictionMechanism for each origin (input) Mechanism in self.system,
        #    instantiate a Process (that maps the origin to the prediction mechanism),
        #    and add that Process to System.processes list
        self.predictionMechanisms = []
        self.predictionProcesses = []
        inputs = self.system.variable

        for mech in self.system.originMechanisms.mechanisms:

            # Get any params specified for predictionMechanism(s) by EVCMechanism
            try:
                prediction_mechanism_params = self.paramsCurrent[PREDICTION_MECHANISM_PARAMS]
            except KeyError:
                prediction_mechanism_params = {}


            # Add outputState with name based on originMechanism
            output_state_name = mech.name + '_' + PREDICTION_MECHANISM_OUTPUT
            prediction_mechanism_params[OUTPUT_STATES] = [output_state_name]

            # Instantiate predictionMechanism
            prediction_mechanism = self.paramsCurrent[PREDICTION_MECHANISM_TYPE](
                                                            name=mech.name + "_" + PREDICTION_MECHANISM,
                                                            params = prediction_mechanism_params,
                                                            context=context)

            # Assign list of processes for which prediction_mechanism will provide input during the simulation
            # - used in _get_simulation_system_inputs()
            # - assign copy, since don't want to include the prediction process itself assigned to mech.processes below
            prediction_mechanism.use_for_processes = list(mech.processes.copy())

            self.predictionMechanisms.append(prediction_mechanism)

            # Instantiate process with originMechanism projecting to predictionMechanism, and phase = originMechanism
            prediction_process = Process_Base(default_input_value=None,
                                              params={
                                                  PATHWAY:[(mech, mech.phaseSpec),
                                                                   IDENTITY_MATRIX,
                                                                   (prediction_mechanism, mech.phaseSpec)]},
                                              name=mech.name + "_" + kwPredictionProcess,
                                              context=context
                                              )
            prediction_process._isControllerProcess = True
            # Add the process to the system's processes param (with None as input)
            self.system.params[kwProcesses].append((prediction_process, None))
            # Add the process to the controller's list of prediction processes
            self.predictionProcesses.append(prediction_process)

        # Re-instantiate system with predictionMechanism Process(es) added
        self.system._instantiate_processes(input=self.system.variable, context=context)
        self.system._instantiate_graph(context=context)

    def _instantiate_monitoring_input_state(self, monitored_state, context=None):
        """Instantiate inputState with projection from monitoredOutputState

        Validate specification for outputState to be monitored
        Instantiate inputState with value of monitoredOutputState
        Instantiate MappingProjection to inputState from monitoredOutputState

        Args:
            monitored_state (OutputState):
            context:
        """

        self._validate_monitored_state_spec(monitored_state, context=context)

        state_name = monitored_state.owner.name + '_' + monitored_state.name + '_Monitor'

        # Instantiate inputState
        input_state = self._instantiate_control_mechanism_input_state(state_name,
                                                                      monitored_state.value,
                                                                      context=context)

        # Instantiate MappingProjection from monitored_state to new input_state
        from PsyNeuLink.Components.Projections.MappingProjection import MappingProjection
        MappingProjection(sender=monitored_state, receiver=input_state, matrix=IDENTITY_MATRIX)

    def _instantiate_function(self, context=None):
        super()._instantiate_function(context=context)

    def _instantiate_attributes_after_function(self, context=None):

        super()._instantiate_attributes_after_function(context=context)

        # Insure that length of the weights and/or exponents arguments for the outcome_aggregation_function
        #    matches the number of monitoredOutputStates
        num_monitored_output_states = len(self.monitoredOutputStates)
        if not self.outcome_aggregation_function.weights is None:
            num_outcome_weights = len(self.outcome_aggregation_function.weights)
            if  num_outcome_weights != num_monitored_output_states:
                raise EVCError("The length of the weights argument {} for the {} of {} "
                               "must equal the number of its monitoredOutputStates {}".
                               format(num_outcome_weights,
                                      OUTCOME_AGGREGATION_FUNCTION,
                                      self.name,
                                      num_monitored_output_states))
        if not self.outcome_aggregation_function.exponents is None:
            num_outcome_exponents = len(self.outcome_aggregation_function.exponents)
            if  num_outcome_exponents != num_monitored_output_states:
                raise EVCError("The length of the exponents argument {} for the {} of {} "
                               "must equal the number of its control signals {}".
                               format(num_outcome_exponents,
                                      OUTCOME_AGGREGATION_FUNCTION,
                                      self.name,
                                      num_monitored_output_states))

        # Insure that length of the weights and/or exponents arguments for the cost_aggregation_function
        #    matches the number of control signals
        num_control_projections = len(self.controlProjections)
        if not self.cost_aggregation_function.weights is None:
            num_cost_weights = len(self.cost_aggregation_function.weights)
            if  num_cost_weights != num_control_projections:
                raise EVCError("The length of the weights argument {} for the {} of {} "
                               "must equal the number of its control signals {}".
                               format(num_cost_weights,
                                      COST_AGGREGATION_FUNCTION,
                                      self.name,
                                      num_control_projections))
        if not self.cost_aggregation_function.exponents is None:
            num_cost_exponents = len(self.cost_aggregation_function.exponents)
            if  num_cost_exponents != num_control_projections:
                raise EVCError("The length of the exponents argument {} for the {} of {} "
                               "must equal the number of its control signals {}".
                               format(num_cost_exponents,
                                      COST_AGGREGATION_FUNCTION,
                                      self.name,
                                      num_control_projections))

    def _get_simulation_system_inputs(self, phase):
        """Return array of predictionMechanism values for use as inputs to processes in simulation run of System

        Returns: 2D np.array

        """

        simulation_inputs = np.empty_like(self.system.input, dtype=float)

        # For each prediction mechanism
        for prediction_mech in self.predictionMechanisms:

            # Get the index for each process that uses simulated input from the prediction mechanism
            for predicted_process in prediction_mech.use_for_processes:
                # process_index = self.system.processes.index(predicted_process)
                process_index = self.system._processList.processes.index(predicted_process)
                # Assign the prediction mechanism's value as the simulated input for the process
                #    in the phase at which it is used
                if prediction_mech.phaseSpec == phase:
                    simulation_inputs[process_index] = prediction_mech.value
                # For other phases, assign zero as the simulated input to the process
                else:
                    simulation_inputs[process_index] = np.atleast_1d(0)
        return simulation_inputs

    def __execute__(self,
                    variable=None,
                    runtime_params=None,
                    time_scale=TimeScale.TRIAL,
                    context=None):
        """Construct and search space of control signals for maximum EVC and set value of controlSignals accordingly

        * Get ``allocationSamples`` for each ``controlSignal``
        * Construct ``controlSignalSearchSpace``: a 2D np.array of control allocation policies, each policy of which
          is a different combination of values, one from the ``allocationSamples`` of each control signal.
        * Call ``system``.execute for each control allocation policy in ``controlSignalSearchSpace``
        * Store an array of values for ControlSignals in ``monitoredOutputStates`` (i.e., the inputStates in
          ``inputStates``) for each control allocation policy.
        * Call ``execute`` to calculate the EVC for each control allocation policy, identify the maxium, and assign to
          ``EVCmax``.
        * Set ``EVCmaxPolicy`` to the control allocation policy (outputState.values) corresponding to EVCmax
        * Set value for each control signal (outputState.value) to the values in ``EVCmaxPolicy``
        * Return ``EVCmax``

         Note:
         * runtime_params is used for self.execute (that calculates the EVC for each call to system.execute);
             it is NOT used for system.execute -- that uses the runtime_params
              provided for the Mechanisms in each Process.congiruation

        Args:
            time_scale:
            runtime_params:
            context:

        Returns (2D np.array): value of outputState for each monitored state (in self.inputStates) for EVCMax
        """

        #region CONSTRUCT SEARCH SPACE
        # IMPLEMENTATION NOTE: MOVED FROM _instantiate_function
        #                      TO BE SURE LATEST VALUES OF allocationSamples ARE USED (IN CASE THEY HAVE CHANGED)
        #                      SHOULD BE PROFILED, AS MAY BE INEFFICIENT TO EXECUTE THIS FOR EVERY RUN
        control_signal_sample_lists = []
        control_signals = self.controlSignals

        # Get allocationSamples for all ControlSignals
        num_control_signals = len(control_signals)

        for control_signal in self.controlSignals.values():
            control_signal_sample_lists.append(control_signal.allocationSamples)

        # Construct controlSignalSearchSpace:  set of all permutations of ControlProjection allocations
        #                                     (one sample from the allocationSample of each ControlProjection)
        # Reference for implementation below:
        # http://stackoverflow.com/questions/1208118/using-numpy-to-build-an-array-of-all-combinations-of-two-arrays
        self.controlSignalSearchSpace = \
            np.array(np.meshgrid(*control_signal_sample_lists)).T.reshape(-1,num_control_signals)
        # END MOVE
        #endregion

        #region ASSIGN SIMULATION INPUT(S)
        # For each prediction mechanism, assign its value as input to corresponding process for the simulation
        for mech in self.predictionMechanisms:
            # For each outputState of the predictionMechanism, assign its value as the value of the corresponding
            # Process.inputState for the origin Mechanism corresponding to mech
            for output_state in mech.outputStates:
                for input_state_name, input_state in list(mech.inputStates.items()):
                    for projection in input_state.receivesFromProjections:
                        input = mech.outputStates[output_state].value
                        projection.sender.owner.inputState.receivesFromProjections[0].sender.value = input

        #endregion

        #region RUN SIMULATION

        self.EVCmax = None
        self.EVCvalues = []
        self.EVCpolicies = []

        # Reset context so that System knows this is a simulation (to avoid infinitely recursive loop)
        context = context.replace(EXECUTING, '{0} {1}'.format(self.name, EVC_SIMULATION))

        if self.prefs.reportOutputPref:
            progress_bar_rate_str = ""
            search_space_size = len(self.controlSignalSearchSpace)
            progress_bar_rate = int(10 ** (np.log10(search_space_size)-2))
            if progress_bar_rate > 1:
                progress_bar_rate_str = str(progress_bar_rate) + " "
            print("\n{0} evaluating EVC for {1} (one dot for each {2}of {3} samples): ".
                  format(self.name, self.system.name, progress_bar_rate_str, search_space_size))

        # Evaluate all combinations of controlSignals (policies)
        sample = 0
        self.EVCmaxStateValues = self.variable.copy()
        self.EVCmaxPolicy = self.controlSignalSearchSpace[0] * 0.0

        # Parallelize using multiprocessing.Pool
        # NOTE:  currently fails on attempt to pickle lambda functions
        #        preserved here for possible future restoration
        if PY_MULTIPROCESSING:
            EVC_pool = Pool()
            results = EVC_pool.map(_compute_EVC, [(self, arg, runtime_params, time_scale, context)
                                                 for arg in self.controlSignalSearchSpace])

        else:

            # Parallelize using MPI
            if MPI_IMPLEMENTATION:
                Comm = MPI.COMM_WORLD
                rank = Comm.Get_rank()
                size = Comm.Get_size()

                chunk_size = (len(self.controlSignalSearchSpace) + (size-1)) // size
                print("Rank: {}\nChunk size: {}".format(rank, chunk_size))
                start = chunk_size * rank
                end = chunk_size * (rank+1)
                if start > len(self.controlSignalSearchSpace):
                    start = len(self.controlSignalSearchSpace)
                if end > len(self.controlSignalSearchSpace):
                    end = len(self.controlSignalSearchSpace)
            else:
                start = 0
                end = len(self.controlSignalSearchSpace)

            if MPI_IMPLEMENTATION:
                print("START: {0}\nEND: {1}".format(start,end))

            #region EVALUATE EVC

            # Compute EVC for each allocation policy in controlSignalSearchSpace
            # Notes on MPI:
            # * breaks up search into chunks of size chunk_size for each process (rank)
            # * each process computes max for its chunk and returns
            # * result for each chunk contains EVC max and associated allocation policy for that chunk

            result = None
            EVC_max = float('-Infinity')
            EVC_max_policy = np.empty_like(self.controlSignalSearchSpace[0])
            EVC_max_state_values = np.empty_like(self.inputValue)
            max_value_state_policy_tuple = (EVC_max, EVC_max_state_values, EVC_max_policy)
            # FIX:  INITIALIZE TO FULL LENGTH AND ASSIGN DEFAULT VALUES (MORE EFFICIENT):
            EVC_values = np.array([])
            EVC_policies = np.array([[]])

            for allocation_vector in self.controlSignalSearchSpace[start:end,:]:
            # for iter in range(rank, len(self.controlSignalSearchSpace), size):
            #     allocation_vector = self.controlSignalSearchSpace[iter,:]:

                if self.prefs.reportOutputPref:
                    increment_progress_bar = (progress_bar_rate < 1) or not (sample % progress_bar_rate)
                    if increment_progress_bar:
                        print(kwProgressBarChar, end='', flush=True)
                sample +=1

                # Calculate EVC for specified allocation policy
                result_tuple = _compute_EVC(args=(self, allocation_vector, runtime_params, time_scale, context))
                EVC, value, cost = result_tuple

                EVC_max = max(EVC, EVC_max)
                # max_result([t1, t2], key=lambda x: x1)

                # Add to list of EVC values and allocation policies if save option is set
                if self.paramsCurrent[SAVE_ALL_VALUES_AND_POLICIES]:
                    # FIX:  ASSIGN BY INDEX (MORE EFFICIENT)
                    EVC_values = np.append(EVC_values, np.atleast_1d(EVC), axis=0)
                    # Save policy associated with EVC for each process, as order of chunks
                    #     might not correspond to order of policies in controlSignalSearchSpace
                    if len(EVC_policies[0])==0:
                        EVC_policies = np.atleast_2d(allocation_vector)
                    else:
                        EVC_policies = np.append(EVC_policies, np.atleast_2d(allocation_vector), axis=0)

                # If EVC is greater than the previous value:
                # - store the current set of monitored state value in EVCmaxStateValues
                # - store the current set of controlSignals in EVCmaxPolicy
                # if EVC_max > EVC:
                if EVC == EVC_max:
                    # Keep track of state values and allocation policy associated with EVC max
                    # EVC_max_state_values = self.inputValue.copy()
                    # EVC_max_policy = allocation_vector.copy()
                    EVC_max_state_values = self.inputValue
                    EVC_max_policy = allocation_vector
                    max_value_state_policy_tuple = (EVC_max, EVC_max_state_values, EVC_max_policy)

            #endregion

            # Aggregate, reduce and assign global results

            if MPI_IMPLEMENTATION:
                # combine max result tuples from all processes and distribute to all processes
                max_tuples = Comm.allgather(max_value_state_policy_tuple)
                # get tuple with "EVC max of maxes"
                max_of_max_tuples = max(max_tuples, key=lambda max_tuple: max_tuple[0])
                # get EVCmax, state values and allocation policy associated with "max of maxes"
                self.EVCmax = max_of_max_tuples[0]
                self.EVCmaxStateValues = max_of_max_tuples[1]
                self.EVCmaxPolicy = max_of_max_tuples[2]

                if self.paramsCurrent[SAVE_ALL_VALUES_AND_POLICIES]:
                    self.EVCvalues = np.concatenate(Comm.allgather(EVC_values), axis=0)
                    self.EVCpolicies = np.concatenate(Comm.allgather(EVC_policies), axis=0)
            else:
                self.EVCmax = EVC_max
                self.EVCmaxStateValues = EVC_max_state_values
                self.EVCmaxPolicy = EVC_max_policy
                if self.paramsCurrent[SAVE_ALL_VALUES_AND_POLICIES]:
                    self.EVCvalues = EVC_values
                    self.EVCpolicies = EVC_policies
            # # TEST PRINT:
            # import re
            # print("\nFINAL:\n\tmax tuple:\n\t\tEVC_max: {}\n\t\tEVC_max_state_values: {}\n\t\tEVC_max_policy: {}".
            #       format(re.sub('[\[,\],\n]','',str(max_value_state_policy_tuple[0])),
            #              re.sub('[\[,\],\n]','',str(max_value_state_policy_tuple[1])),
            #              re.sub('[\[,\],\n]','',str(max_value_state_policy_tuple[2]))),
            #       flush=True)

            # FROM MIKE ANDERSON (ALTERNTATIVE TO allgather:  REDUCE USING A FUNCTION OVER LOCAL VERSION)
            # a = np.random.random()
            # mymax=Comm.allreduce(a, MPI.MAX)
            # print(mymax)

        if self.prefs.reportOutputPref:
            print("\nEVC simulation completed")
#endregion

        #region ASSIGN CONTROL SIGNAL VALUES

        # Assign allocations to controlSignals for optimal allocation policy:
        EVCmaxStateValue = iter(self.EVCmaxStateValues)

        # Assign max values for optimal allocation policy to self.inputStates (for reference only)
        for i in range(len(self.inputStates)):
            self.inputStates[list(self.inputStates.keys())[i]].value = np.atleast_1d(next(EVCmaxStateValue))


        # Report EVC max info
        if self.prefs.reportOutputPref:
            print ("\nMaximum EVC for {0}: {1}".format(self.system.name, float(self.EVCmax)))
            print ("ControlProjection allocation(s) for maximum EVC:")
            for i in range(len(self.controlSignals)):
                print("\t{0}: {1}".format(list(self.controlSignals.values())[i].name,
                                        self.EVCmaxPolicy[i]))
            print()

        #endregion

        # TEST PRINT:
        # print ("\nEND OF TRIAL 1 EVC outputState: {0}\n".format(self.outputState.value))

        #region ASSIGN AND RETURN allocationPolicy
        # Convert EVCmaxPolicy into 2d array with one controlSignal allocation per item,
        #     assign to self.allocationPolicy, and return (where it will be assigned to self.value).
        #     (note:  the conversion is to be consistent with use of self.value for assignments to controlSignals.value)
        self.allocationPolicy = np.array(self.EVCmaxPolicy).reshape(len(self.EVCmaxPolicy), -1)
        return self.allocationPolicy
        #endregion


    def _add_monitored_states(self, states_spec, context=None):
        """Validate and then instantiate outputStates to be monitored by EVC

        Use by other objects to add a state or list of states to be monitored by EVC
        states_spec can be a Mechanism, OutputState or list of either or both
        If item is a Mechanism, each of its outputStates will be used
        All of the outputStates specified must be for a Mechanism that is in self.System

        Args:
            states_spec (Mechanism, MechanimsOutputState or list of either or both:
            context:
        """
        states_spec = list(states_spec)
        self._validate_monitored_state_spec(states_spec, context=context)
        self._instantiate_monitored_output_states(states_spec, context=context)

def _compute_EVC(args):
    """compute EVC for a specified allocation policy

    IMPLEMENTATION NOTE:  implemented as a function so it can be used with multiprocessing Pool

    Args:
        ctlr (EVCMechanism)
        allocation_vector (1D np.array): allocation policy for which to compute EVC
        runtime_params (dict): runtime params passed to ctlr.update
        time_scale (TimeScale): time_scale passed to ctlr.update
        context (value): context passed to ctlr.update

    Returns (float, float, float):
        (EVC_current, aggregated_outcomes, aggregated_costs)

    """
    ctlr, allocation_vector, runtime_params, time_scale, context = args
<<<<<<< HEAD

    #TEST PRINT
    print("-------- EVC SIMULATION --------");

    # Implement the current policy over ControlProjections
    for i in range(len(ctlr.outputStates)):
        ctlr.outputStates[list(ctlr.outputStates.keys())[i]].value = np.atleast_1d(allocation_vector[i])

    # Execute self.system for the current policy
=======
    if ctlr.value is None:
        # Initialize value if it is None
        ctlr.value = ctlr.allocationPolicy

    # Implement the current allocationPolicy over ControlSignals (outputStates),
    #    by assigning allocation values to EVCMechanism.value, and then calling _update_output_states
    for i in range(len(ctlr.controlSignals)):
        # ctlr.controlSignals[list(ctlr.controlSignals.values())[i]].value = np.atleast_1d(allocation_vector[i])
        ctlr.value[i] = np.atleast_1d(allocation_vector[i])
    ctlr._update_output_states(runtime_params=runtime_params, time_scale=time_scale,context=context)

    # Execute simulation run of system for the current allocationPolicy
>>>>>>> 78bbead7
    time_step_buffer = CentralClock.time_step
    for i in range(ctlr.system._phaseSpecMax+1):
        CentralClock.time_step = i
        simulation_inputs = ctlr._get_simulation_system_inputs(phase=i)
        ctlr.system.execute(input=simulation_inputs, time_scale=time_scale, context=context)
    CentralClock.time_step = time_step_buffer

    # Get cost of each controlSignal
    for control_signal in ctlr.controlSignals.values():
        ctlr.controlSignalCosts = np.append(ctlr.controlSignalCosts, np.atleast_2d(control_signal.cost),axis=0)
    # Get outcomes for current allocationPolicy
    #    = the values of the monitored output states (self.inputStates)
    #    stored in self.inputValues = list(self.variable)
        ctlr._update_input_states(runtime_params=runtime_params, time_scale=time_scale,context=context)

    # Aggregate costs
    aggregated_costs = ctlr.paramsCurrent[COST_AGGREGATION_FUNCTION].function(ctlr.controlSignalCosts)

    # Aggregate outcome values (= weighted sum of exponentiated values of monitored output states)
    aggregated_outcomes = ctlr.paramsCurrent[OUTCOME_AGGREGATION_FUNCTION].function(variable=ctlr.inputValue,
                                                                                    params=runtime_params,
                                                                                    time_scale=time_scale,
                                                                                    context=context)
<<<<<<< HEAD

    # Calculate EVC for the result (default: total value - total cost)
    EVC_current = ctlr.function([total_current_value,
                                 -total_current_control_cost])

    #TEST PRINT:
    print("allocation_vector: {}".format(allocation_vector))
    print("total_current_control_cost: {}".format(total_current_control_cost))
    print("total_current_value: {}".format(total_current_value))
    print("EVC_current: {}".format(EVC_current))
=======
    # IMPLEMENT:  RE-ASSIGN THIS AS "VALUE_FUNCTION"
    # Calculate EVC for the result (default: aggregated_outcomes - aggregated_costs)
    EVC_current = ctlr.function([aggregated_outcomes,
                                 -aggregated_costs])
>>>>>>> 78bbead7

    if PY_MULTIPROCESSING:
        return

    else:
        return (EVC_current, aggregated_outcomes, aggregated_costs)<|MERGE_RESOLUTION|>--- conflicted
+++ resolved
@@ -1349,17 +1349,6 @@
 
     """
     ctlr, allocation_vector, runtime_params, time_scale, context = args
-<<<<<<< HEAD
-
-    #TEST PRINT
-    print("-------- EVC SIMULATION --------");
-
-    # Implement the current policy over ControlProjections
-    for i in range(len(ctlr.outputStates)):
-        ctlr.outputStates[list(ctlr.outputStates.keys())[i]].value = np.atleast_1d(allocation_vector[i])
-
-    # Execute self.system for the current policy
-=======
     if ctlr.value is None:
         # Initialize value if it is None
         ctlr.value = ctlr.allocationPolicy
@@ -1372,7 +1361,6 @@
     ctlr._update_output_states(runtime_params=runtime_params, time_scale=time_scale,context=context)
 
     # Execute simulation run of system for the current allocationPolicy
->>>>>>> 78bbead7
     time_step_buffer = CentralClock.time_step
     for i in range(ctlr.system._phaseSpecMax+1):
         CentralClock.time_step = i
@@ -1396,23 +1384,10 @@
                                                                                     params=runtime_params,
                                                                                     time_scale=time_scale,
                                                                                     context=context)
-<<<<<<< HEAD
-
-    # Calculate EVC for the result (default: total value - total cost)
-    EVC_current = ctlr.function([total_current_value,
-                                 -total_current_control_cost])
-
-    #TEST PRINT:
-    print("allocation_vector: {}".format(allocation_vector))
-    print("total_current_control_cost: {}".format(total_current_control_cost))
-    print("total_current_value: {}".format(total_current_value))
-    print("EVC_current: {}".format(EVC_current))
-=======
     # IMPLEMENT:  RE-ASSIGN THIS AS "VALUE_FUNCTION"
     # Calculate EVC for the result (default: aggregated_outcomes - aggregated_costs)
     EVC_current = ctlr.function([aggregated_outcomes,
                                  -aggregated_costs])
->>>>>>> 78bbead7
 
     if PY_MULTIPROCESSING:
         return
