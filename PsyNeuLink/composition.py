--- conflicted
+++ resolved
@@ -560,9 +560,12 @@
         for k in input_mechanisms.keys():
             input_mechanisms[k]._execution_id = self._execution_id
 
-<<<<<<< HEAD
-
-    def execute(self, inputs, scheduler, execution_id = None):
+
+    def execute(
+            self,
+            inputs,
+            scheduler,
+            execution_id = None):
 
             input_mechanisms = {}
             self._create_input_mechanisms(inputs, input_mechanisms)
@@ -581,8 +584,6 @@
                         print()
             return num
 
-    def run(self, scheduler, inputs={}, targets=None, recurrent_init=None, execution_id = None, num_trials = None):
-=======
     def run(
         self,
         scheduler_processing=None,
@@ -593,7 +594,6 @@
         execution_id=None,
         num_trials=None
     ):
->>>>>>> eed31c87
         '''
             Passes inputs to any mechanisms receiving inputs directly from the user, then coordinates with the scheduler
             to receive and execute sets of mechanisms that are elligible to run until termination conditions are met.
@@ -663,31 +663,9 @@
 
             # loop over all mechanisms that receive inputs from the outside world
             for mech in has_inputs:
-<<<<<<< HEAD
                 execution_inputs[mech] = inputs[mech][0 if reuse_inputs else input_index]
 
-            num = self.execute(execution_inputs, scheduler, execution_id)
-=======
-                # grab the input value for this mechanism on this trial
-                input_val = inputs[mech][0 if reuse_inputs else input_index]
-                # find the input mechanism corresponding to this mechanism
-                input_mechanism = input_mechanisms[mech]
-                # assign the input to this "input mechanism" so that its corresponding mechanism in the composition has
-                # recieved the value from the MappingProjection when execution of the actual composition begins
-                input_mechanism.execute(input=input_val, context=EXECUTING)
-
-            # run scheduler to receive sets of mechanisms that may be executed at this time step in any order
-            for next_execution_set in scheduler_processing.run():
-
-                # execute each mechanism with context = EXECUTING and the appropriate input
-                for mechanism in next_execution_set:
-                    if isinstance(mechanism, Mechanism):
-                        num = mechanism.execute(context=EXECUTING + "composition")
-                        print(" -------------- EXECUTING ", mechanism.name, " -------------- ")
-                        print("result = ", num)
-                        print()
-                        print()
->>>>>>> eed31c87
+            num = self.execute(execution_inputs, scheduler_processing, execution_id)
 
         # return the output of the LAST mechanism executed in the composition
         return num