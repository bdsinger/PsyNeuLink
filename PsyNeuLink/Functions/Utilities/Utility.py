--- conflicted
+++ resolved
@@ -963,11 +963,7 @@
          + scalar value to be transformed by softMax function: e**(gain * variable) / sum(e**(gain * variable))
      - params (dict): specifies
          + gain (GAIN): coeffiencent on exponent (default: 1)
-<<<<<<< HEAD
-         + output (OUTPUT): determines how to populate the return array (default: ALL)
-=======
          + output (OUTPUT_TYPE): determines how to populate the return array (default: ALL)
->>>>>>> 26723990
              ALL: array each element of which is the softmax value of the elements in the input array
              MAX_VAL: array with a scalar for the element with the maximum softmax value, and zeros elsewhere
              MAX_INDICATOR: array with a one for the element with the maximum softmax value, and zeros elsewhere
@@ -987,14 +983,14 @@
     def __init__(self,
                  variable_default=variableClassDefault,
                  gain:parameter_spec=1.0,
-                 output_type:tc.enum(ALL, MAX_VAL, MAX_INDICATOR, PROB)=ALL,
+                 output:tc.enum(ALL, MAX_VAL, MAX_INDICATOR, PROB)=ALL,
                  params:tc.optional(dict)=None,
                  prefs:is_pref_set=None,
                  context='SoftMax Init'):
 
         # Assign args to params and functionParams dicts (kwConstants must == arg names)
         params = self.assign_args_to_param_dicts(gain=gain,
-                                                 output_type=output_type,
+                                                 output=output,
                                                  params=params)
 
         super().__init__(variable_default=variable_default,
@@ -1007,11 +1003,12 @@
                 params=NotImplemented,
                 time_scale=TimeScale.TRIAL,
                 context=None):
-        """SoftMax function
+        """SoftMax sigmoid function
 
         :var variable: (number) - value to be transformed by softMax function (default: 0)
         :parameter params: (dict) with entries specifying:
                            GAIN: number - gain (default: 1)
+                           BIAS: number - rate (default: 0)
         :return number:
         """
 
@@ -1020,11 +1017,8 @@
         # Assign the params and return the result
         output = self.params[OUTPUT_TYPE]
         gain = self.params[GAIN]
-<<<<<<< HEAD
-=======
 
         # print('\ninput: {}'.format(self.variable))
->>>>>>> 26723990
 
         # Get numerator
         sm = np.exp(gain * self.variable)
@@ -1034,11 +1028,13 @@
 
         # For the element that is max of softmax, set it's value to its softmax value, set others to zero
         if output is MAX_VAL:
+            # sm = np.where(sm == np.max(sm), 1, 0)
             max_value = np.max(sm)
             sm = np.where(sm == max_value, max_value, 0)
 
         # For the element that is max of softmax, set its value to 1, set others to zero
         elif output is MAX_INDICATOR:
+            # sm = np.where(sm == np.max(sm), 1, 0)
             max_value = np.max(sm)
             sm = np.where(sm == max_value, 1, 0)
 
