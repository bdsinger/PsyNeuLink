--- conflicted
+++ resolved
@@ -3,17 +3,13 @@
     <option name="INTERPRETER_OPTIONS" value="" />
     <option name="PARENT_ENVS" value="true" />
     <envs />
-    <option name="SDK_HOME" value="D:\Anaconda3\envs\PsyNeuLink_Py3.5\python.exe" />
+    <option name="SDK_HOME" value="" />
     <option name="WORKING_DIRECTORY" value="" />
     <option name="IS_MODULE_SDK" value="false" />
     <option name="ADD_CONTENT_ROOTS" value="true" />
     <option name="ADD_SOURCE_ROOTS" value="true" />
-<<<<<<< HEAD
     <module name="PsyNeuLink" />
-=======
-    <module name="" />
     <EXTENSION ID="PythonCoverageRunConfigurationExtension" enabled="false" runner="coverage.py" sample_coverage="true" />
->>>>>>> 6949e0db
     <option name="_new_keywords" value="&quot;&quot;" />
     <option name="_new_additionalArguments" value="&quot;&quot;" />
     <option name="_new_target" value="&quot;$PROJECT_DIR$/tests&quot;" />
