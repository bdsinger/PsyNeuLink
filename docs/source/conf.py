--- conflicted
+++ resolved
@@ -64,11 +64,7 @@
 # General information about the project.
 project = u'PsyNeuLink'
 copyright = u'2016, Jonathan D. Cohen'
-<<<<<<< HEAD
-author = u'Jon Cohen'
-=======
 author = u'Jonathan D. Cohen'
->>>>>>> 3f61fa4f
 
 # The version info for the project you're documenting, acts as replacement for
 # |version| and |release|, also used in various other places throughout the
