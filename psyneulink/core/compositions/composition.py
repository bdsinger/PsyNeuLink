# Princeton University licenses this file to You under the Apache License, Version 2.0 (the "License");
# you may not use this file except in compliance with the License.  You may obtain a copy of the License at:
#     http://www.apache.org/licenses/LICENSE-2.0
# Unless required by applicable law or agreed to in writing, software distributed under the License is distributed
# on an "AS IS" BASIS, WITHOUT WARRANTIES OR CONDITIONS OF ANY KIND, either express or implied.
# See the License for the specific language governing permissions and limitations under the License.


# ********************************************* Composition ***************************************************************

"""
..
    Sections:
      * `Composition_Overview`

.. _Composition_Overview:

Overview
--------

Composition is the base class for objects that combine PsyNeuLink `Components <Component>` into an executable model.
It defines a common set of attributes possessed, and methods used by all Composition objects.

.. _Composition_Creation:

Creating a Composition
----------------------

A generic Composition can be created by calling the constructor, and then adding `Components <Component>` using the
Composition's add methods.  However, more commonly, a Composition is created using the constructor for one of its
subclasses:  `System` or `Process`.  These automatically create Compositions from lists of Components.  Once created,
Components can be added or removed from an existing Composition using its add and/or remove methods.

.. _Composition_Execution:

Execution
---------

See `System <System_Execution>` or `Process <Process_Execution>` for documentation concerning execution of the
corresponding subclass.

.. _Composition_Class_Reference:

Class Reference
---------------

"""

import logging
import numpy as np
import typecheck as tc
import uuid
import inspect

import collections

from collections import namedtuple, Iterable, OrderedDict

from psyneulink.core import llvm as pnlvm
from llvmlite import ir

from psyneulink.core.components.shellclasses import Composition_Base
from psyneulink.core.components.shellclasses import Composition_Base
from psyneulink.core.components.component import function_type
from psyneulink.core.components.functions.function import InterfaceStateMap, Integrator
from psyneulink.core.components.mechanisms.processing.compositioninterfacemechanism import CompositionInterfaceMechanism
from psyneulink.core.components.mechanisms.processing.integratormechanism import IntegratorMechanism
from psyneulink.core.components.mechanisms.processing.objectivemechanism import ObjectiveMechanism
from psyneulink.core.components.projections.modulatory.modulatoryprojection import ModulatoryProjection_Base
from psyneulink.core.components.projections.pathway.mappingprojection import MappingProjection
from psyneulink.core.components.shellclasses import Mechanism, Projection
from psyneulink.core.components.states.inputstate import InputState
from psyneulink.core.components.states.outputstate import OutputState
from psyneulink.core.globals.context import ContextFlags
from psyneulink.core.globals.keywords import ALL, BOLD, FUNCTIONS, HARD_CLAMP, IDENTITY_MATRIX, LABELS, MATRIX_KEYWORD_VALUES,  MONITOR_FOR_CONTROL, NO_CLAMP, OWNER_VALUE, PREDICTION_MECHANISM, PROJECTIONS, PULSE_CLAMP, ROLES, SOFT_CLAMP, VALUES
from psyneulink.core.globals.registry import register_category
from psyneulink.core.globals.utilities import AutoNumber, CNodeRole
from psyneulink.core.scheduling.condition import All, Always, EveryNCalls
from psyneulink.core.scheduling.scheduler import Scheduler
from psyneulink.core.scheduling.time import TimeScale
from psyneulink.core.components.mechanisms.processing.objectivemechanism import DEFAULT_MONITORED_STATE_EXPONENT, DEFAULT_MONITORED_STATE_MATRIX, DEFAULT_MONITORED_STATE_WEIGHT, OUTCOME, ObjectiveMechanism

from psyneulink.library.components.projections.pathway.autoassociativeprojection import AutoAssociativeProjection

__all__ = [

    'Composition', 'CompositionError', 'CompositionRegistry'
]

logger = logging.getLogger(__name__)

CompositionRegistry = {}

class CompositionError(Exception):

    def __init__(self, error_value):
        self.error_value = error_value

    def __str__(self):
        return repr(self.error_value)

class RunError(Exception):

    def __init__(self, error_value):
        self.error_value = error_value

    def __str__(self):
        return repr(self.error_value)
class MonitoredOutputStatesOption(AutoNumber):
    """Specifies OutputStates to be monitored by a `ControlMechanism <ControlMechanism>`
    (see `ObjectiveMechanism_Monitored_Output_States` for a more complete description of their meanings."""
    ONLY_SPECIFIED_OUTPUT_STATES = ()
    """Only monitor explicitly specified Outputstates."""
    PRIMARY_OUTPUT_STATES = ()
    """Monitor only the `primary OutputState <OutputState_Primary>` of a Mechanism."""
    ALL_OUTPUT_STATES = ()
    """Monitor all OutputStates <Mechanism_Base.output_states>` of a Mechanism."""
    NUM_MONITOR_STATES_OPTIONS = ()

# Indices for items in tuple format used for specifying monitored_output_states using weights and exponents
OUTPUT_STATE_INDEX = 0
WEIGHT_INDEX = 1
EXPONENT_INDEX = 2
MATRIX_INDEX = 3
MonitoredOutputStateTuple = namedtuple("MonitoredOutputStateTuple", "output_state weight exponent matrix")

class Vertex(object):
    '''
        Stores a Component for use with a `Graph`

        Arguments
        ---------

        component : Component
            the `Component <Component>` represented by this Vertex

        parents : list[Vertex]
            the `Vertices <Vertex>` corresponding to the incoming edges of this `Vertex`

        children : list[Vertex]
            the `Vertices <Vertex>` corresponding to the outgoing edges of this `Vertex`

        Attributes
        ----------

        component : Component
            the `Component <Component>` represented by this Vertex

        parents : list[Vertex]
            the `Vertices <Vertex>` corresponding to the incoming edges of this `Vertex`

        children : list[Vertex]
            the `Vertices <Vertex>` corresponding to the outgoing edges of this `Vertex`
    '''

    def __init__(self, component, parents=None, children=None, feedback=None):
        self.component = component
        if parents is not None:
            self.parents = parents
        else:
            self.parents = []
        if children is not None:
            self.children = children
        else:
            self.children = []

        self.feedback = feedback
        self.backward_sources = set()

    def __repr__(self):
        return '(Vertex {0} {1})'.format(id(self), self.component)

class Graph(object):
    '''
        A Graph of vertices and edges/

        Attributes
        ----------

        comp_to_vertex : Dict[`Component <Component>` : `Vertex`]
            maps `Component` in the graph to the `Vertices <Vertex>` that represent them.

        vertices : List[Vertex]
            the `Vertices <Vertex>` contained in this Graph.

    '''

    def __init__(self):
        self.comp_to_vertex = collections.OrderedDict()  # Translate from mechanisms to related vertex
        self.vertices = []  # List of vertices within graph

    def copy(self):
        '''
            Returns
            -------

            A copy of the Graph. `Vertices <Vertex>` are distinct from their originals, and point to the same
            `Component <Component>` object : `Graph`
        '''
        g = Graph()

        for vertex in self.vertices:
            g.add_vertex(Vertex(vertex.component, feedback=vertex.feedback))

        for i in range(len(self.vertices)):
            g.vertices[i].parents = [g.comp_to_vertex[parent_vertex.component] for parent_vertex in self.vertices[i].parents]
            g.vertices[i].children = [g.comp_to_vertex[parent_vertex.component] for parent_vertex in self.vertices[i].children]

        return g

    def add_component(self, component, feedback=False):
        if component in [vertex.component for vertex in self.vertices]:
            logger.info('Component {1} is already in graph {0}'.format(component, self))
        else:
            vertex = Vertex(component, feedback=feedback)
            self.comp_to_vertex[component] = vertex
            self.add_vertex(vertex)

    def add_vertex(self, vertex):
        if vertex in self.vertices:
            logger.info('Vertex {1} is already in graph {0}'.format(vertex, self))
        else:
            self.vertices.append(vertex)
            self.comp_to_vertex[vertex.component] = vertex

    def remove_component(self, component):
        try:
            self.remove_vertex(self.comp_to_vertex(component))
        except KeyError as e:
            raise CompositionError('Component {1} not found in graph {2}: {0}'.format(e, component, self))

    def remove_vertex(self, vertex):
        try:
            self.vertices.remove(vertex)
            del self.comp_to_vertex[vertex.component]
            # TODO:
            #   check if this removal puts the graph in an inconsistent state
        except ValueError as e:
            raise CompositionError('Vertex {1} not found in graph {2}: {0}'.format(e, vertex, self))

    def connect_components(self, parent, child):
        self.connect_vertices(self.comp_to_vertex[parent], self.comp_to_vertex[child])

    def connect_vertices(self, parent, child):
        if child not in parent.children:
            parent.children.append(child)
        if parent not in child.parents:
            child.parents.append(parent)

    def get_parents_from_component(self, component):
        '''
            Arguments
            ---------

            component : Component
                the Component whose parents will be returned

            Returns
            -------

            A list[Vertex] of the parent `Vertices <Vertex>` of the Vertex associated with **component** : list[`Vertex`]
        '''
        return self.comp_to_vertex[component].parents

    def get_children_from_component(self, component):
        '''
            Arguments
            ---------

            component : Component
                the Component whose children will be returned

            Returns
            -------

            A list[Vertex] of the child `Vertices <Vertex>` of the Vertex associated with **component** : list[`Vertex`]
        '''
        return self.comp_to_vertex[component].children

    def get_forward_children_from_component(self, component):
        '''
            Arguments
            ---------

            component : Component
                the Component whose children will be returned

            Returns
            -------

            A list[Vertex] of the child `Vertices <Vertex>` of the Vertex associated with **component** : list[`Vertex`]
        '''
        forward_children = []
        for child in self.comp_to_vertex[component].children:
            if component not in self.comp_to_vertex[child.component].backward_sources:
                forward_children.append(child)
        return forward_children

    def get_forward_parents_from_component(self, component):
        '''
            Arguments
            ---------

            component : Component
                the Component whose children will be returned

            Returns
            -------

            A list[Vertex] of the child `Vertices <Vertex>` of the Vertex associated with **component** : list[`Vertex`]
        '''
        forward_parents = []
        for parent in self.comp_to_vertex[component].parents:
            if parent.component not in self.comp_to_vertex[component].backward_sources:
                forward_parents.append(parent)
        return forward_parents

    def get_backward_children_from_component(self, component):
        '''
            Arguments
            ---------

            component : Component
                the Component whose children will be returned

            Returns
            -------

            A list[Vertex] of the child `Vertices <Vertex>` of the Vertex associated with **component** : list[`Vertex`]
        '''
        backward_children = []
        for child in self.comp_to_vertex[component].children:
            if component in self.comp_to_vertex[child.component].backward_sources:
                backward_children.append(child)
        return backward_children

    def get_backward_parents_from_component(self, component):
        '''
            Arguments
            ---------

            component : Component
                the Component whose children will be returned

            Returns
            -------

            A list[Vertex] of the child `Vertices <Vertex>` of the Vertex associated with **component** : list[`Vertex`]
        '''

        return list(self.comp_to_vertex[component].backward_sources)

class Composition(Composition_Base):
    '''
        Composition

        Arguments
        ---------

        Attributes
        ----------

        graph : `Graph`
            The full `Graph` associated with this Composition. Contains both Nodes (`Mechanisms <Mechanism>` or
            `Compositions <Composition>` and `Projections <Projection>` used in processing or learning.

        c_nodes : `list[Mechanisms and Compositions]`
            A list of all Composition Nodes (`Mechanisms <Mechanism>` and `Compositions <Composition>`) contained in
            this Composition

        external_input_sources : 'Dict`
            A dictionary in which the keys are Composition Nodes and the values are specifications of the node's
            external input source. Origin nodes are expected to receive an external input for each of their
            InputStates, via the input_CIM. If an origin node is specified as a key node in external_input_sources, it
            may borrow input_CIM output states from one or more other origin nodes, but still must receive an external
            input for each InputState. If a non-origin node is specified as a key node in external_input_sources, the
            external inputs are in addition to any other inputs the key node may receive, so there is not a requirement
            that all key node InputStates receive an input.

            Below are the options for specifying an external input source:

            - an origin node
                projections are created from the origin node's corresponding input_CIM OutputState(s) to the key node's
                InputState(s).

            - a list of origin nodes and origin node InputStates
                projections are created from each origin node InputState's correpsonding input_CIM OutputState to the
                key node's InputStates. If an origin node is included in the list, it is used as a short hand for all
                of its InputStates. If the key node is an origin node, then the number of InputStates represented in
                the list must exactly match the number of InputStates on the key node. Otherwise, the list may have the
                same number or fewer InputStates as the key node, and None may be used to "skip" over key node
                InputStates to which there should not be an external input.

            - `ALL`
                projections are created from each origin node's corresponding input_CIM OutputState(s) to the key node's
                InputState(s). (Excludes origin nodes that are already borrowing inputs from another origin node).


        COMMENT:
        name : str
            see `name <Composition_Name>`

        prefs : PreferenceSet
            see `prefs <Composition_Prefs>`
        COMMENT

    '''
    # Composition now inherits from Component, so registry inherits name None
    componentType = 'Composition'

    def __init__(self,
                 name=None,
                 controller=None,
                 enable_controller=None,
                 external_input_sources=None):
        # also sets name
        register_category(
            entry=self,
            base_class=Composition,
            registry=CompositionRegistry,
            name=name,
        )

        # core attribute
        self.graph = Graph()  # Graph of the Composition
        self._graph_processing = None
        self.c_nodes = []
        self.required_c_node_roles = []
        self.input_CIM = CompositionInterfaceMechanism(name=self.name + " Input_CIM",
                                                       composition=self)
        self.external_input_sources = external_input_sources
        if external_input_sources is None:
            self.external_input_sources = {}
        self.output_CIM = CompositionInterfaceMechanism(name=self.name + " Output_CIM",
                                                        composition=self)
        self.input_CIM_states = {}
        self.output_CIM_states = {}

        self.enable_controller = enable_controller
        self.simulation_results = []
        self.execution_ids = []
        self.controller = controller

        self.projections = []

        self._scheduler_processing = None
        self._scheduler_learning = None

        # status attributes
        self.graph_consistent = True  # Tracks if the Composition is in a state that can be run (i.e. no dangling projections, (what else?))
        self.needs_update_graph = True   # Tracks if the Composition graph has been analyzed to assign roles to components
        self.needs_update_graph_processing = True   # Tracks if the processing graph is current with the full graph
        self.needs_update_scheduler_processing = True  # Tracks if the processing scheduler needs to be regenerated
        self.needs_update_scheduler_learning = True  # Tracks if the learning scheduler needs to be regenerated (mechanisms/projections added/removed etc)

        self.c_nodes_to_roles = OrderedDict()

        # Create lists to track certain categories of Composition Nodes:
        # TBI???
        self.explicit_input_nodes = []  # Need to track to know which to leave untouched
        self.all_input_nodes = []
        self.explicit_output_nodes = []  # Need to track to know which to leave untouched
        self.all_output_nodes = []
        self.target_nodes = []  # Do not need to track explicit as they must be explicit

        # Reporting
        self.results = []

        # TBI: update self.sched whenever something is added to the composition
        self.sched = Scheduler(composition=self)
        # Compiled resources
        self.__generated_wrappers = {}
        self.__compiled_mech = {}
        self.__generated_execution = None
        self.__compiled_execution = None
        self.__compiled_run = None
        self.__execution = None

    def _instantiate_prediction_mechanisms(self, context=None):

        if self.controller:
            if hasattr(self, "prediction_mechanisms"):
                for mechanism in self.prediction_mechanisms:
                    del mechanism
            self.prediction_mechanisms = []
            self.prediction_projections = {}
            self.prediction_origin_pairs = {}
            self.origin_prediction_pairs = {}
            for node in self.get_c_nodes_by_role(CNodeRole.ORIGIN):
                new_prediction_mechanism = IntegratorMechanism(name=node.name + " " + PREDICTION_MECHANISM,
                                                               default_variable=node.external_input_values)
                self.prediction_mechanisms.append(new_prediction_mechanism)
                self.prediction_origin_pairs[new_prediction_mechanism] = node
                self.origin_prediction_pairs[node] = new_prediction_mechanism

                for i in range(len(node.external_input_states)):
                    input_state = node.external_input_states[i]
                    input_cim_output_state = self.input_CIM_states[input_state][1]
                    new_projection = MappingProjection(sender=input_cim_output_state,
                                                       receiver=new_prediction_mechanism._input_states[i])

                    self.prediction_projections[node] = new_projection

    def _execute_prediction_mechanisms(self, context=None):

        for prediction_mechanism in self.prediction_mechanisms:
            for proj in prediction_mechanism.path_afferents:
                proj.context.execution_phase = ContextFlags.PROCESSING
            prediction_mechanism.context.execution_phase = ContextFlags.PROCESSING
            prediction_mechanism.execute(context=context)

        self.__compiled_execution = None

    def __repr__(self):
        return '({0} {1})'.format(type(self).__name__, self.name)

    @property
    def graph_processing(self):
        '''
            The Composition's processing graph (contains only `Mechanisms <Mechanism>`, excluding those
            used in learning).

            :getter: Returns the processing graph, and builds the graph if it needs updating since the last access.
        '''
        if self.needs_update_graph_processing or self._graph_processing is None:
            self._update_processing_graph()

        return self._graph_processing

    @property
    def scheduler_processing(self):
        '''
            A default `Scheduler` automatically generated by the Composition, used for the
            (`processing <System_Execution_Processing>` phase of execution.

            :getter: Returns the default processing scheduler, and builds it if it needs updating since the last access.
        '''
        if self.needs_update_scheduler_processing or self._scheduler_processing is None:
            old_scheduler = self._scheduler_processing
            self._scheduler_processing = Scheduler(graph=self.graph_processing)

            if old_scheduler is not None:
                self._scheduler_processing.add_condition_set(old_scheduler.condition_set)

            self.needs_update_scheduler_processing = False

        return self._scheduler_processing

    @property
    def scheduler_learning(self):
        '''
            A default `Scheduler` automatically generated by the Composition, used for the
            `learning <System_Execution_Learning>` phase of execution.

            :getter: Returns the default learning scheduler, and builds it if it needs updating since the last access.
        '''
        if self.needs_update_scheduler_learning or self._scheduler_learning is None:
            old_scheduler = self._scheduler_learning
            # self._scheduler_learning = Scheduler(graph=self.graph)

            # if old_scheduler is not None:
            #     self._scheduler_learning.add_condition_set(old_scheduler.condition_set)
            #
            # self.needs_update_scheduler_learning = False

        return self._scheduler_learning

    @property
    def termination_processing(self):
        return self.scheduler_processing.termination_conds

    @termination_processing.setter
    def termination_processing(self, termination_conds):
        self.scheduler_processing.termination_conds = termination_conds

    def _get_unique_id(self):
        return uuid.uuid4()

    def shadow_interface_mechanism_connection(self, node_input_state, cim_rep_input_state):
        interface_output_state = self.input_CIM_states[cim_rep_input_state][1]
        shadow_projection = MappingProjection(sender=interface_output_state,
                                              receiver=node_input_state,
                                              name="(" + interface_output_state.name + ") to ("
                                                   + node_input_state.owner.name + "-" + node_input_state.name + ")")
        self.projections.append(shadow_projection)

    def add_c_node(self, node, required_roles=None, external_input_source=None):
        '''
            Adds a Composition Node (`Mechanism` or `Composition`) to the Composition, if it is not already added

            Arguments
            ---------

            node : `Mechanism` or `Composition`
                the node to be added to the Composition

            required_roles : psyneulink.core.globals.utilities.CNodeRole or list of CNodeRoles
                any CNodeRoles roles that this node should have in addition to those determined by analyze graph.
        '''

        if node not in [vertex.component for vertex in self.graph.vertices]:  # Only add if it doesn't already exist in graph
            node.is_processing = True
            self.graph.add_component(node)  # Set incoming edge list of node to empty
            self.c_nodes.append(node)
            self.c_nodes_to_roles[node] = set()

            self.needs_update_graph = True
            self.needs_update_graph_processing = True
            self.needs_update_scheduler_processing = True
            self.needs_update_scheduler_learning = True

        if hasattr(node, "aux_components"):

            projections = []
            # Add all "c_nodes" to the composition first (in case projections reference them)
            for component in node.aux_components:
                if isinstance(component, (Mechanism, Composition)):
                    self.add_c_node(component)
                elif isinstance(component, Projection):
                    projections.append((component, False))
                elif isinstance(component, tuple):
                    if isinstance(component[0], Projection):
                        if isinstance(component[1], bool):
                            projections.append(component)
                        else:
                            raise CompositionError("Invalid component specification ({}) in {}'s aux_components. If a "
                                                   "tuple is used to specify a Projection, then the index 0 item must "
                                                   "be the Projection, and the index 1 item must be the feedback "
                                                   "specification (True or False).".format(component, node.name))
                    elif isinstance(component[0], (Mechanism, Composition)):
                        if isinstance(component[1], CNodeRole):
                            self.add_c_node(node=component[0], required_roles=component[1])
                        elif isinstance(component[1], list):
                            if isinstance(component[1][0], CNodeRole):
                                self.add_c_node(node=component[0], required_roles=component[1])
                            else:
                                raise CompositionError("Invalid component specification ({}) in {}'s aux_components. "
                                                       "If a tuple is used to specify a Mechanism or Composition, then "
                                                       "the index 0 item must be the node, and the index 1 item must "
                                                       "be the required_roles".format(component, node.name))

                        else:
                            raise CompositionError("Invalid component specification ({}) in {}'s aux_components. If a "
                                                   "tuple is used to specify a Mechanism or Composition, then the "
                                                   "index 0 item must be the node, and the index 1 item must be the "
                                                   "required_roles".format(component, node.name))
                    else:
                        raise CompositionError("Invalid component specification ({}) in {}'s aux_components. If a tuple"
                                               " is specified, then the index 0 item must be a Projection, Mechanism, "
                                               "or Composition.".format(component, node.name))
                else:
                    raise CompositionError("Invalid component ({}) in {}'s aux_components. Must be a Mechanism, "
                                           "Composition, Projection, or tuple."
                                           .format(component.name, node.name))

            # Add all projections to the composition
            for proj_spec in projections:
                self.add_projection(projection=proj_spec[0], feedback=proj_spec[1])
        if required_roles:
            if not isinstance(required_roles, list):
                required_roles = [required_roles]
            for required_role in required_roles:
                self.add_required_c_node_role(node, required_role)

        if external_input_source:
            self.external_input_sources[node] = external_input_source
        if hasattr(node, "shadow_external_inputs"):
            self.external_input_sources[node] = node.shadow_external_inputs


    def add_controller(self, type, monitor_for_control, control_signals):
        self.monitor_for_control = monitor_for_control
        self.controller = type(
            # system=self,
                               objective_mechanism=self._get_monitored_output_states_for_system(),
                               control_signals=self._get_control_signals_for_system(control_signals))
        self.controller.composition = self
        self.add_c_node(self.controller.objective_mechanism)
        for proj in self.controller.objective_mechanism.path_afferents:
            self.add_projection(proj)
        self._analyze_graph()

    def _get_control_signals_for_system(self, control_signals=None):
        """Generate and return a list of control_signal_specs for System

        Generate list from:
           ControlSignal specifications passed in from the **control_signals** argument.
           ParameterStates of the System's Mechanisms that have been assigned ControlProjections with deferred_init();
               Note: this includes any for which a ControlSignal rather than a ControlProjection
                     was used to specify control for a parameter (e.g., in a 2-item tuple specification for the
                     parameter); the initialization of the ControlProjection and, if specified, the ControlSignal
                     are completed in the call to _instantiate_control_signal() by the ControlMechanism.
        """

        control_signal_specs = control_signals or []
        for node in self.c_nodes:
            for parameter_state in node._parameter_states:
                for projection in parameter_state.mod_afferents:
                    # If Projection was deferred for init, instantiate its ControlSignal and then initialize it
                    if projection.context.initialization_status == ContextFlags.DEFERRED_INIT:
                        proj_control_signal_specs = projection.control_signal_params or {}
                        proj_control_signal_specs.update({PROJECTIONS: [projection]})
                        control_signal_specs.append(proj_control_signal_specs)
        return control_signal_specs

    def _get_monitored_output_states_for_system(self, controller=None):
        """
        Parse a list of OutputState specifications for System, controller, Mechanisms and/or their OutputStates:
            - if specification in output_state is None:
                 do NOT monitor this state (this overrides any other specifications)
            - if an OutputState is specified in *any* MONITOR_FOR_CONTROL, monitor it (this overrides any other specs)
            - if a Mechanism is terminal and/or specified in the System or `controller <Systsem_Base.controller>`:
                if MonitoredOutputStatesOptions is PRIMARY_OUTPUT_STATES:  monitor only its primary (first) OutputState
                if MonitoredOutputStatesOptions is ALL_OUTPUT_STATES:  monitor all of its OutputStates
            Note: precedence is given to MonitoredOutputStatesOptions specification in Mechanism > controller > System

        Notes:
        * MonitoredOutputStatesOption is an AutoNumbered Enum declared in ControlMechanism
            - it specifies options for assigning OutputStates of TERMINAL Mechanisms in the System
                to controller.monitored_output_states;  the options are:
                + PRIMARY_OUTPUT_STATES: assign only the `primary OutputState <OutputState_Primary>` for each
                  TERMINAL Mechanism
                + ALL_OUTPUT_STATES: assign all of the outputStates of each terminal Mechanism
            - precedence is given to MonitoredOutputStatesOptions specification in Mechanism > controller > System
        * controller.monitored_output_states is a list, each item of which is an OutputState from which a Projection
            will be instantiated to a corresponding InputState of the ControlMechanism
        * controller.input_states is the usual ordered dict of states,
            each of which receives a Projection from a corresponding OutputState in controller.monitored_output_states

        Returns list of MonitoredOutputStateTuples: (OutputState, weight, exponent, matrix)

        """
        # PARSE SPECS

        # Get OutputStates already being -- or specified to be -- monitored by controller
        if controller is not None and not inspect.isclass(controller):
            try:
                # Get from monitored_output_states attribute if controller is already implemented
                monitored_output_states = controller.monitored_output_states.copy() or []
                # Convert them to MonitoredOutputStateTuple specifications (for treatment below)
                monitored_output_state_specs = []
                for monitored_output_state, input_state in zip(monitored_output_states,
                                                               controller.objective_mechanism.input_states):
                    projection = input_state.path_afferents[0]
                    if not projection.sender is monitored_output_state:
                        raise SystemError("PROGRAM ERROR: Problem identifying projection ({}) for "
                                          "monitored_output_state ({}) specified for {} ({}) assigned to {}".
                                          format(projection.name,
                                                 monitored_output_state.name,
                                                 ControlMechanism.__name__,
                                                 controller.name,
                                                 self.name))
                    monitored_output_state_specs.append(MonitoredOutputStateTuple(monitored_output_state,
                                                                                  projection.weight,
                                                                                  projection.exponent,
                                                                                  projection.matrix))

                controller_specs = monitored_output_state_specs
            except AttributeError:
                # If controller has no monitored_output_states attribute, it has not yet been fully instantiated
                #    (i.e., the call to this method is part of its instantiation by a System)
                #    so, get specification from the **object_mechanism** argument
                if isinstance(controller.objective_mechanism, list):
                    # **objective_mechanism** argument was specified as a list
                    controller_specs = controller.objective_mechanism.copy() or []
                elif isinstance(controller.objective_mechanism, ObjectiveMechanism):
                    # **objective_mechanism** argument was specified as an ObjectiveMechanism, which has presumably
                    # already been instantiated, so use its monitored_output_states attribute
                    controller_specs = controller.objective_mechanism.monitored_output_states
        else:
            controller_specs = []

        # Get system's MONITOR_FOR_CONTROL specifications (specified in paramClassDefaults, so must be there)
        system_specs = self.monitor_for_control.copy()

        # If controller_specs has a MonitoredOutputStatesOption specification, remove any such spec from system specs
        if controller_specs:
            if (any(isinstance(item, MonitoredOutputStatesOption) for item in controller_specs)):
                option_item = next((item for item in system_specs if isinstance(item,MonitoredOutputStatesOption)),None)
                if option_item is not None:
                    del system_specs[option_item]
            for item in controller_specs:
                if item in system_specs:
                    del system_specs[system_specs.index(item)]

        # Combine controller and system specs
        # If there are none, assign PRIMARY_OUTPUT_STATES as default
        all_specs = controller_specs + system_specs or [MonitoredOutputStatesOption.PRIMARY_OUTPUT_STATES]

        # Convert references to Mechanisms and/or OutputStates in all_specs to MonitoredOutputStateTuples;
        # Each spec to be converted should be one of the following:
        #    - a MonitoredOutputStatesOption (parsed below);
        #    - a MonitoredOutputStatesTuple (returned by _get_monitored_states_for_system when
        #          specs were initially processed by the System to parse its *monitor_for_control* argument;
        #    - a specification for an existing Mechanism or OutputStates from the *monitor_for_control* arg of System.
        all_specs_extracted_from_tuples=[]
        all_specs_parsed=[]
        for i, spec in enumerate(all_specs):

            # Leave MonitoredOutputStatesOption and MonitoredOutputStatesTuple spec in place;
            #    these are parsed later on
            if isinstance(spec, MonitoredOutputStatesOption):
                all_specs_extracted_from_tuples.append(spec)
                all_specs_parsed.append(spec)
                continue
            if isinstance(spec, MonitoredOutputStateTuple):
                all_specs_extracted_from_tuples.append(spec.output_state)
                all_specs_parsed.append(spec)
                continue

            # spec is from *monitor_for_control* arg, so convert/parse into MonitoredOutputStateTuple(s)
            # Note:  assign parsed spec(s) to a list, as there may be more than one (that will be added to all_specs)
            monitored_output_state_tuples = []

            weight=DEFAULT_MONITORED_STATE_WEIGHT
            exponent=DEFAULT_MONITORED_STATE_EXPONENT
            matrix=DEFAULT_MONITORED_STATE_MATRIX

            # spec is a tuple
            # - put OutputState(s) in spec
            # - assign any weight, exponent, and/or matrix specified
            if isinstance(spec, tuple):
                # 2-item tuple (<OutputState(s) name(s)>, <Mechanism>)
                if len(spec) == 2:
                    # FIX: DO ERROR CHECK ON THE FOLLOWING / ALLOW LIST OF STATES
                    spec = spec[1].output_states[spec[0]]
                # 3-item tuple (<OutputState(s) spec>, weight, exponent)
                elif len(spec) == 3:
                    spec, weight, exponent = spec
                # 4-item tuple (<OutputState(s) spec>, weight, exponent, matrix)
                elif len(spec) == 4:
                    spec, weight, exponent, matrix = spec

            if not isinstance(spec, list):
                spec_list = [spec]

            for spec in spec_list:
                # spec is an OutputState or Mechanism
                if isinstance(spec, (OutputState, Mechanism)):
                    # spec is an OutputState, so use it
                    if isinstance(spec, OutputState):
                        output_states = [spec]
                    # spec is Mechanism, so use the State's owner, and get the relevant OutputState(s)
                    elif isinstance(spec, Mechanism):
                        if (MONITOR_FOR_CONTROL in spec.params
                            and spec.params[MONITOR_FOR_CONTROL] is MonitoredOutputStatesOption.ALL_OUTPUT_STATES):
                            output_states = spec.output_states
                        else:
                            output_states = [spec.output_state]
                    for output_state in output_states:
                        monitored_output_state_tuples.extend(
                                [MonitoredOutputStateTuple(output_state=output_state,
                                                           weight=weight,
                                                           exponent=exponent,
                                                           matrix=matrix)])
                # spec is a string
                elif isinstance(spec, str):
                    # Search System for Mechanisms with OutputStates with the string as their name
                    for node in self.c_nodes:
                        for output_state in node.output_states:
                            if output_state.name == spec:
                                monitored_output_state_tuples.extend(
                                        [MonitoredOutputStateTuple(output_state=output_state,
                                                                   weight=weight,
                                                                   exponent=exponent,
                                                                   matrix=matrix)])

                else:
                    raise SystemError("Specification of item in \'{}\' arg in constructor for {} ({}) "
                                      "is not a recognized specification for an {}".
                                      format(MONITOR_FOR_CONTROL, self.name, spec, OutputState.__name__))

                all_specs_parsed.extend(monitored_output_state_tuples)
                all_specs_extracted_from_tuples.extend([item.output_state for item in monitored_output_state_tuples])

        all_specs = all_specs_parsed

        try:
            all (isinstance(item, (OutputState, MonitoredOutputStatesOption))
                 for item in all_specs_extracted_from_tuples)
        except:
            raise SystemError("PROGRAM ERROR: Fail to parse items of \'{}\' arg ({}) in constructor for {}".
                              format(MONITOR_FOR_CONTROL, self.name, spec, OutputState.__name__))

        # Get MonitoredOutputStatesOptions if specified for controller or System, and make sure there is only one:
        option_specs = [item for item in all_specs_extracted_from_tuples
                        if isinstance(item, MonitoredOutputStatesOption)]
        if not option_specs:
            ctlr_or_sys_option_spec = None
        elif len(option_specs) == 1:
            ctlr_or_sys_option_spec = option_specs[0]
        else:
            raise SystemError("PROGRAM ERROR: More than one MonitoredOutputStatesOption specified "
                              "for OutputStates to be monitored in {}: {}".
                           format(self.name, option_specs))

        # Get MONITOR_FOR_CONTROL specifications for each Mechanism and OutputState in the System
        # Assign OutputStates to monitored_output_states
        monitored_output_states = []

        # Notes:
        # * Use all_specs to accumulate specs from all mechanisms and their outputStates
        #     (for use in generating exponents and weights below)
        # * Use local_specs to combine *only current* Mechanism's specs with those from controller and system specs;
        #     this allows the specs for each Mechanism and its OutputStates to be evaluated independently of any others
        controller_and_system_specs = all_specs_extracted_from_tuples.copy()

        for node in self.c_nodes:

            # For each Mechanism:
            # - add its specifications to all_specs (for use below in generating exponents and weights)
            # - extract references to Mechanisms and outputStates from any tuples, and add specs to local_specs
            # - assign MonitoredOutputStatesOptions (if any) to option_spec, (overrides one from controller or system)
            # - use local_specs (which now has this Mechanism's specs with those from controller and system specs)
            #     to assign outputStates to monitored_output_states

            local_specs = controller_and_system_specs.copy()
            option_spec = ctlr_or_sys_option_spec

            # PARSE MECHANISM'S SPECS

            # Get MONITOR_FOR_CONTROL specification from Mechanism
            try:
                node_specs = node.paramsCurrent[MONITOR_FOR_CONTROL]

                if node_specs is NotImplemented:
                    raise AttributeError

                # Setting MONITOR_FOR_CONTROL to None specifies Mechanism's OutputState(s) should NOT be monitored
                if node_specs is None:
                    raise ValueError

            # Mechanism's MONITOR_FOR_CONTROL is absent or NotImplemented, so proceed to parse OutputState(s) specs
            except (KeyError, AttributeError):
                pass

            # Mechanism's MONITOR_FOR_CONTROL is set to None, so do NOT monitor any of its outputStates
            except ValueError:
                continue

            # Parse specs in Mechanism's MONITOR_FOR_CONTROL
            else:

                # Add mech_specs to all_specs
                all_specs.extend(node_specs)

                # Extract refs from tuples and add to local_specs
                for item in node_specs:
                    if isinstance(item, tuple):
                        local_specs.append(item[OUTPUT_STATE_INDEX])
                        continue
                    local_specs.append(item)

                # Get MonitoredOutputStatesOptions if specified for Mechanism, and make sure there is only one:
                #    if there is one, use it in place of any specified for controller or system
                option_specs = [item for item in node_specs if isinstance(item, MonitoredOutputStatesOption)]
                if not option_specs:
                    option_spec = ctlr_or_sys_option_spec
                elif option_specs and len(option_specs) == 1:
                    option_spec = option_specs[0]
                else:
                    raise SystemError("PROGRAM ERROR: More than one MonitoredOutputStatesOption specified in {}: {}".
                                   format(node.name, option_specs))

            # PARSE OutputState'S SPECS

            for output_state in node.output_states:

                # Get MONITOR_FOR_CONTROL specification from OutputState
                try:
                    output_state_specs = output_state.paramsCurrent[MONITOR_FOR_CONTROL]
                    if output_state_specs is NotImplemented:
                        raise AttributeError

                    # Setting MONITOR_FOR_CONTROL to None specifies OutputState should NOT be monitored
                    if output_state_specs is None:
                        raise ValueError

                # OutputState's MONITOR_FOR_CONTROL is absent or NotImplemented, so ignore
                except (KeyError, AttributeError):
                    pass

                # OutputState's MONITOR_FOR_CONTROL is set to None, so do NOT monitor it
                except ValueError:
                    continue

                # Parse specs in OutputState's MONITOR_FOR_CONTROL
                else:

                    # Note: no need to look for MonitoredOutputStatesOption as it has no meaning
                    #       as a specification for an OutputState

                    # Add OutputState specs to all_specs and local_specs
                    all_specs.extend(output_state_specs)

                    # Extract refs from tuples and add to local_specs
                    for item in output_state_specs:
                        if isinstance(item, tuple):
                            local_specs.append(item[OUTPUT_STATE_INDEX])
                            continue
                        local_specs.append(item)

            # Ignore MonitoredOutputStatesOption if any outputStates are explicitly specified for the Mechanism
            for output_state in node.output_states:
                if (output_state in local_specs or output_state.name in local_specs):
                    option_spec = None


            # ASSIGN SPECIFIED OUTPUT STATES FOR MECHANISM TO monitored_output_states

            for output_state in node.output_states:

                # If OutputState is named or referenced anywhere, include it
                if (output_state in local_specs or output_state.name in local_specs):
                    monitored_output_states.append(output_state)
                    continue

    # FIX: NEED TO DEAL WITH SITUATION IN WHICH MonitoredOutputStatesOptions IS SPECIFIED, BUT MECHANISM IS NEITHER IN
    # THE LIST NOR IS IT A TERMINAL MECHANISM

                # If:
                #   Mechanism is named or referenced in any specification
                #   or a MonitoredOutputStatesOptions value is in local_specs (i.e., was specified for a Mechanism)
                #   or it is a terminal Mechanism
                elif (node.name in local_specs or node in local_specs or
                              any(isinstance(spec, MonitoredOutputStatesOption) for spec in local_specs) or
                              node in self.get_c_nodes_by_role(CNodeRole.TERMINAL)):
                    #
                    if (not (node.name in local_specs or node in local_specs) and
                            not node in self.get_c_nodes_by_role(CNodeRole.TERMINAL)):
                        continue

                    # If MonitoredOutputStatesOption is PRIMARY_OUTPUT_STATES and OutputState is primary, include it
                    if option_spec is MonitoredOutputStatesOption.PRIMARY_OUTPUT_STATES:
                        if output_state is node.output_state:
                            monitored_output_states.append(output_state)
                            continue
                    # If MonitoredOutputStatesOption is ALL_OUTPUT_STATES, include it
                    elif option_spec is MonitoredOutputStatesOption.ALL_OUTPUT_STATES:
                        monitored_output_states.append(output_state)
                    elif node.name in local_specs or node in local_specs:
                        if output_state is node.output_state:
                            monitored_output_states.append(output_state)
                            continue
                    elif option_spec is None:
                        continue
                    else:
                        raise SystemError("PROGRAM ERROR: unrecognized specification of MONITOR_FOR_CONTROL for "
                                       "{0} of {1}".
                                       format(output_state.name, node.name))


        # ASSIGN EXPONENTS, WEIGHTS and MATRICES

        # Get and assign specification of weights, exponents and matrices
        #    for Mechanisms or OutputStates specified in tuples
        output_state_tuples = [MonitoredOutputStateTuple(output_state=item, weight=None, exponent=None, matrix=None)
                               for item in monitored_output_states]
        for spec in all_specs:
            if isinstance(spec, MonitoredOutputStateTuple):
                object_spec = spec.output_state
                # For each OutputState in monitored_output_states
                for i, output_state_tuple in enumerate(output_state_tuples):
                    output_state = output_state_tuple.output_state
                    # If either that OutputState or its owner is the object specified in the tuple
                    if (output_state is object_spec
                        or output_state.name is object_spec
                        or output_state.owner is object_spec):
                        # Assign the weight, exponent and matrix specified in the spec to the output_state_tuple
                        # (can't just assign spec, as its output_state entry may be an unparsed string rather than
                        #  an actual OutputState)
                        output_state_tuples[i] = MonitoredOutputStateTuple(output_state=output_state,
                                                                           weight=spec.weight,
                                                                           exponent=spec.exponent,
                                                                           matrix=spec.matrix)
        return output_state_tuples

    def add_projection(self, projection=None, sender=None, receiver=None, feedback=False, name=None):
        '''

            Adds a projection to the Composition, if it is not already added.

            If a *projection* is not specified, then a default MappingProjection is created.

            The sender and receiver of a particular Projection vertex within the Composition (the *sender* and
            *receiver* arguments of add_projection) must match the `sender <Projection.sender>` and `receiver
            <Projection.receiver>` specified on the Projection object itself.

                - If the *sender* and/or *receiver* arguments are not specified, then the `sender <Projection.sender>`
                  and/or `receiver <Projection.receiver>` attributes of the Projection object set the missing value(s).
                - If the `sender <Projection.sender>` and/or `receiver <Projection.receiver>` attributes of the
                  Projection object are not specified, then the *sender* and/or *receiver* arguments set the missing
                  value(s).

            Arguments
            ---------

            sender : Mechanism, Composition, or OutputState
                the sender of **projection**

            projection : Projection, matrix
                the projection to add

            receiver : Mechanism, Composition, or OutputState
                the receiver of **projection**

            feedback : Boolean
                if False, any cycles containing this projection will be
        '''

        if isinstance(projection, (np.ndarray, np.matrix, list)):
            projection = MappingProjection(matrix=projection, name=name)
        elif isinstance(projection, str):
            if projection in MATRIX_KEYWORD_VALUES:
                projection = MappingProjection(matrix=projection, name=name)
            else:
                raise CompositionError("Invalid projection ({}) specified for {}.".format(projection, self.name))
        elif isinstance(projection, ModulatoryProjection_Base):
            pass
        elif projection is None:
            projection = MappingProjection(name=name)
        elif not isinstance(projection, Projection):
            raise CompositionError("Invalid projection ({}) specified for {}. Must be a Projection."
                                   .format(projection, self.name))

        if sender is None:
            if hasattr(projection, "sender"):
                sender = projection.sender.owner
            else:
                raise CompositionError("For a Projection to be added to a Composition, a sender must be specified, "
                                       "either on the Projection or in the call to Composition.add_projection(). {}"
                                       " is missing a sender specification. ".format(projection.name))

        sender_mechanism = sender
        graph_sender = sender
        if isinstance(sender, OutputState):
            sender_mechanism = sender.owner
            graph_sender = sender.owner
        elif isinstance(sender, Composition):
            sender_mechanism = sender.output_CIM

        if hasattr(projection, "sender"):
            if projection.sender.owner != sender and \
               projection.sender.owner != graph_sender and \
               projection.sender.owner != sender_mechanism:
                raise CompositionError("The position of {} in {} conflicts with its sender attribute."
                                       .format(projection.name, self.name))
        if receiver is None:
            if hasattr(projection, "receiver"):
                receiver = projection.receiver.owner
            else:
                raise CompositionError("For a Projection to be added to a Composition, a receiver must be specified, "
                                       "either on the Projection or in the call to Composition.add_projection(). {}"
                                       " is missing a receiver specification. ".format(projection.name))

        receiver_mechanism = receiver
        graph_receiver = receiver
        if isinstance(receiver, InputState):
            receiver_mechanism = receiver.owner
            graph_receiver = receiver.owner
        elif isinstance(receiver, Composition):
            receiver_mechanism = receiver.input_CIM

        if projection not in [vertex.component for vertex in self.graph.vertices]:

            projection.is_processing = False
            projection.name = '{0} to {1}'.format(sender, receiver)
            self.graph.add_component(projection, feedback=feedback)

            self.graph.connect_components(graph_sender, projection)
            self.graph.connect_components(projection, graph_receiver)
            self._validate_projection(projection, sender, receiver, sender_mechanism, receiver_mechanism)

            self.needs_update_graph = True
            self.needs_update_graph_processing = True
            self.needs_update_scheduler_processing = True
            self.needs_update_scheduler_learning = True
            self.projections.append(projection)

        return projection

    def add_pathway(self, path):
        '''
            Adds an existing Pathway to the current Composition

            Arguments
            ---------

            path: the Pathway (Composition) to be added

        '''

        # identify nodes and projections
        c_nodes, projections = [], []
        for c in path.graph.vertices:
            if isinstance(c.component, Mechanism):
                c_nodes.append(c.component)
            elif isinstance(c.component, Composition):
                c_nodes.append(c.component)
            elif isinstance(c.component, Projection):
                projections.append(c.component)

        # add all c_nodes first
        for node in c_nodes:
            self.add_c_node(node)

        # then projections
        for p in projections:
            self.add_projection(p, p.sender.owner, p.receiver.owner)

        self._analyze_graph()

    def add_linear_processing_pathway(self, pathway, feedback=False):
        # First, verify that the pathway begins with a node
        if isinstance(pathway[0], (Mechanism, Composition)):
            self.add_c_node(pathway[0])
        else:
            # 'MappingProjection has no attribute _name' error is thrown when pathway[0] is passed to the error msg
            raise CompositionError("The first item in a linear processing pathway must be a Node (Mechanism or "
                                   "Composition).")
        # Then, add all of the remaining nodes in the pathway
        for c in range(1, len(pathway)):
            # if the current item is a mechanism, add it
            if isinstance(pathway[c], Mechanism):
                self.add_c_node(pathway[c])

        # Then, loop through and validate that the mechanism-projection relationships make sense
        # and add MappingProjections where needed
        for c in range(1, len(pathway)):
            # if the current item is a Node
            if isinstance(pathway[c], (Mechanism, Composition)):
                if isinstance(pathway[c - 1], (Mechanism, Composition)):
                    # if the previous item was also a Composition Node, add a mapping projection between them
                    self.add_projection(MappingProjection(sender=pathway[c - 1],
                                                          receiver=pathway[c]),
                                        pathway[c - 1],
                                        pathway[c],
                                        feedback=feedback)
            # if the current item is a Projection
            elif isinstance(pathway[c], (Projection, np.ndarray, np.matrix, str, list)):
                if c == len(pathway) - 1:
                    raise CompositionError("{} is the last item in the pathway. A projection cannot be the last item in"
                                           " a linear processing pathway.".format(pathway[c]))
                # confirm that it is between two nodes, then add the projection
                if isinstance(pathway[c - 1], (Mechanism, Composition)) \
                        and isinstance(pathway[c + 1], (Mechanism, Composition)):
                    proj = pathway[c]
                    if isinstance(pathway[c], (np.ndarray, np.matrix, list)):
                        proj = MappingProjection(sender=pathway[c - 1],
                                                 matrix=pathway[c],
                                                 receiver=pathway[c + 1])
                    self.add_projection(proj, pathway[c - 1], pathway[c + 1], feedback=feedback)
                else:
                    raise CompositionError(
                        "{} is not between two Composition Nodes. A Projection in a linear processing pathway must be "
                        "preceded by a Composition Node (Mechanism or Composition) and followed by a Composition Node"
                        .format(pathway[c]))
            else:
                raise CompositionError("{} is not a Projection or a Composition node (Mechanism or Composition). A "
                                       "linear processing pathway must be made up of Projections and Composition Nodes."
                                       .format(pathway[c]))

    def _validate_projection(self,
                             projection,
                             sender, receiver,
                             graph_sender,
                             graph_receiver,
                             ):

        if not hasattr(projection, "sender") or not hasattr(projection, "receiver"):
            projection.init_args['sender'] = graph_sender
            projection.init_args['receiver'] = graph_receiver
            projection.context.initialization_status = ContextFlags.DEFERRED_INIT
            projection._deferred_init(context=" INITIALIZING ")

        if projection.sender.owner != graph_sender:
            raise CompositionError("{}'s sender assignment [{}] is incompatible with the positions of these "
                                   "Components in the Composition.".format(projection, sender))
        if projection.receiver.owner != graph_receiver:
            raise CompositionError("{}'s receiver assignment [{}] is incompatible with the positions of these "
                                   "Components in the Composition.".format(projection, receiver))

    def _analyze_graph(self, graph=None, context=None):
        ########
        # Determines identity of significant nodes of the graph
        # Each node falls into one or more of the following categories
        # - Origin: Origin nodes are those which do not receive any projections.
        # - Terminal: Terminal nodes provide the output of the composition. By
        #   default, those which do not send any projections, but they may also be
        #   specified explicitly.
        # - Recurrent_init: Recurrent_init nodes send projections that close recurrent
        #   loops in the composition (or projections that are explicitly specified as
        #   recurrent). They need an initial value so that their receiving nodes
        #   have input.
        # - Cycle: Cycle nodes receive projections from Recurrent_init nodes. They
        #   can be viewed as the starting points of recurrent loops.
        # The following categories can be explicitly set by the user in which case their
        # values are not changed based on the graph analysis. Additional nodes may
        # be automatically added besides those specified by the user.
        # - Input: Input nodes accept inputs from the input_dict of the composition.
        #   All Origin nodes are added to this category automatically.
        # - Output: Output nodes provide their values as outputs of the composition.
        #   All Terminal nodes are added to this category automatically.
        # - Target: Target nodes receive target values for the composition to be
        #   used by learning and control. They are usually Comparator nodes that
        #   compare the target value to the output of another node in the composition.
        # - Monitored: Monitored nodes send projections to Target nodes.
        ########
        if graph is None:
            graph = self.graph_processing

        # Clear old information
        self.c_nodes_to_roles.update({k: set() for k in self.c_nodes_to_roles})

        for node_role_pair in self.required_c_node_roles:
            self._add_c_node_role(node_role_pair[0], node_role_pair[1])

        # TEMPORARY? Disallowing objective mechanisms from having ORIGIN or TERMINAL role in a composition
        if len(self.scheduler_processing.consideration_queue) > 0:
            for node in self.scheduler_processing.consideration_queue[0]:
                if node not in self.get_c_nodes_by_role(CNodeRole.OBJECTIVE):
                    self._add_c_node_role(node, CNodeRole.ORIGIN)
        if len(self.scheduler_processing.consideration_queue) > 0:
            for node in self.scheduler_processing.consideration_queue[-1]:

                if self.controller:
                    if node == self.controller.objective_mechanism:
                        for vertex in graph.get_parents_from_component(node):
                            self._add_c_node_role(vertex.component, CNodeRole.TERMINAL)
                else:
                    self._add_c_node_role(node, CNodeRole.TERMINAL)
        # Identify Origin nodes
        for node in self.c_nodes:
            if graph.get_parents_from_component(node) == []:
                if not isinstance(node, ObjectiveMechanism):
                    self._add_c_node_role(node, CNodeRole.ORIGIN)
            # Identify Terminal nodes
            if graph.get_children_from_component(node) == []:

                if self.controller:
                    if node == self.controller.objective_mechanism:
                        for vertex in graph.get_parents_from_component(node):
                            self._add_c_node_role(vertex.component, CNodeRole.TERMINAL)
                else:
                    self._add_c_node_role(node, CNodeRole.TERMINAL)
        # Identify Recurrent_init and Cycle nodes
        visited = []  # Keep track of all nodes that have been visited
        for origin_node in self.get_c_nodes_by_role(CNodeRole.ORIGIN):  # Cycle through origin nodes first
            visited_current_path = []  # Track all nodes visited from the current origin
            next_visit_stack = []  # Keep a stack of nodes to be visited next
            next_visit_stack.append(origin_node)
            for node in next_visit_stack:  # While the stack isn't empty
                visited.append(node)  # Mark the node as visited
                visited_current_path.append(node)  # And visited during the current path
                children = [vertex.component for vertex in graph.get_children_from_component(node)]
                for child in children:
                    # If the child has been visited this path and is not already initialized
                    if child in visited_current_path:
                        self._add_c_node_role(node, CNodeRole.RECURRENT_INIT)
                        self._add_c_node_role(child, CNodeRole.CYCLE)
                    elif child not in visited:  # Else if the child has not been explored
                        next_visit_stack.append(child)  # Add it to the visit stack
        for node in self.c_nodes:
            if node not in visited:  # Check the rest of the nodes
                visited_current_path = []
                next_visit_stack = []
                next_visit_stack.append(node)
                for remaining_node in next_visit_stack:
                    visited.append(remaining_node)
                    visited_current_path.append(remaining_node)
                    children = [vertex.component for vertex in graph.get_children_from_component(remaining_node)]
                    for child in children:
                        if child in visited_current_path:
                            self._add_c_node_role(remaining_node, CNodeRole.RECURRENT_INIT)
                            self._add_c_node_role(child, CNodeRole.CYCLE)
                        elif child not in visited:
                            next_visit_stack.append(child)

        for node_role_pair in self.required_c_node_roles:
            self._add_c_node_role(node_role_pair[0], node_role_pair[1])

        self._create_CIM_states()

        self.needs_update_graph = False

    def _update_processing_graph(self):
        '''
        Constructs the processing graph (the graph that contains only non-learning nodes as vertices)
        from the composition's full graph
        '''
        logger.debug('Updating processing graph')

        self._graph_processing = self.graph.copy()

        visited_vertices = set()
        next_vertices = []  # a queue

        unvisited_vertices = True

        while unvisited_vertices:
            for vertex in self._graph_processing.vertices:
                if vertex not in visited_vertices:
                    next_vertices.append(vertex)
                    break
            else:
                unvisited_vertices = False

            logger.debug('processing graph vertices: {0}'.format(self._graph_processing.vertices))
            while len(next_vertices) > 0:
                cur_vertex = next_vertices.pop(0)
                logger.debug('Examining vertex {0}'.format(cur_vertex))

                # must check that cur_vertex is not already visited because in cycles, some nodes may be added to next_vertices twice
                if cur_vertex not in visited_vertices and not cur_vertex.component.is_processing:
                    for parent in cur_vertex.parents:
                        parent.children.remove(cur_vertex)
                        for child in cur_vertex.children:
                            child.parents.remove(cur_vertex)
                            if cur_vertex.feedback:
                                child.backward_sources.add(parent.component)
                            self._graph_processing.connect_vertices(parent, child)

                    for node in cur_vertex.parents + cur_vertex.children:
                        logger.debug('New parents for vertex {0}: \n\t{1}\nchildren: \n\t{2}'.format(node, node.parents, node.children))
                    logger.debug('Removing vertex {0}'.format(cur_vertex))

                    self._graph_processing.remove_vertex(cur_vertex)

                visited_vertices.add(cur_vertex)
                # add to next_vertices (frontier) any parents and children of cur_vertex that have not been visited yet
                next_vertices.extend([vertex for vertex in cur_vertex.parents + cur_vertex.children if vertex not in visited_vertices])

        self.needs_update_graph_processing = False

    def get_c_nodes_by_role(self, role):
        '''
            Returns a List of Composition Nodes in this Composition that have the role `role`

            Arguments
            _________

            role : CNodeRole
                the List of nodes having this role to return

            Returns
            -------

            List of Composition Nodes with `CNodeRole` `role` : List(`Mechanisms <Mechanism>` and
            `Compositions <Composition>`)
        '''
        if role not in CNodeRole:
            raise CompositionError('Invalid CNodeRole: {0}'.format(role))

        try:
            return [node for node in self.c_nodes if role in self.c_nodes_to_roles[node]]

        except KeyError as e:
            raise CompositionError('Node missing from {0}.c_nodes_to_roles: {1}'.format(self, e))

    def get_roles_by_c_node(self, c_node):
        try:
            return self.c_nodes_to_roles[c_node]
        except KeyError:
            raise CompositionError('Node {0} not found in {1}.c_nodes_to_roles'.format(c_node, self))

    def _set_c_node_roles(self, c_node, roles):
        self._clear_c_node_roles(c_node)
        for role in roles:
            self._add_c_node_role(role)

    def _clear_c_node_roles(self, c_node):
        if c_node in self.c_nodes_to_roles:
            self.c_nodes_to_roles[c_node] = set()

    def _add_c_node_role(self, c_node, role):
        if role not in CNodeRole:
            raise CompositionError('Invalid CNodeRole: {0}'.format(role))

        self.c_nodes_to_roles[c_node].add(role)

    def _remove_c_node_role(self, c_node, role):
        if role not in CNodeRole:
            raise CompositionError('Invalid CNodeRole: {0}'.format(role))

        self.c_nodes_to_roles[c_node].remove(role)

    def add_required_c_node_role(self, c_node, role):
        if role not in CNodeRole:
            raise CompositionError('Invalid CNodeRole: {0}'.format(role))

        node_role_pair = (c_node, role)
        if node_role_pair not in self.required_c_node_roles:
            self.required_c_node_roles.append(node_role_pair)

    def remove_required_c_node_role(self, c_node, role):
        if role not in CNodeRole:
            raise CompositionError('Invalid CNodeRole: {0}'.format(role))

        node_role_pair = (c_node, role)
        if node_role_pair in self.required_c_node_roles:
            self.required_c_node_roles.remove(node_role_pair)


    # mech_type specifies a type of mechanism, mech_type_list contains all of the mechanisms of that type
    # feed_dict is a dictionary of the input states of each mechanism of the specified type
    # def _validate_feed_dict(self, feed_dict, mech_type_list, mech_type):
    #     for mech in feed_dict.keys():  # For each mechanism given an input
    #         if mech not in mech_type_list:  # Check that it is the right kind of mechanism in the composition
    #             if mech_type[0] in ['a', 'e', 'i', 'o', 'u']:  # Check for grammar
    #                 article = "an"
    #             else:
    #                 article = "a"
    #             # Throw an error informing the user that the mechanism was not found in the mech type list
    #             raise ValueError("The Mechanism \"{}\" is not {} {} of the composition".format(mech.name, article, mech_type))
    #         for i, timestep in enumerate(feed_dict[mech]):  # If mechanism is correct type, iterate over timesteps
    #             # Check if there are multiple input states specified
    #             try:
    #                 timestep[0]
    #             except TypeError:
    #                 raise TypeError("The Mechanism  \"{}\" is incorrectly formatted at time step {!s}. "
    #                                 "Likely missing set of brackets.".format(mech.name, i))
    #             if not isinstance(timestep[0], Iterable) or isinstance(timestep[0], str):  # Iterable imported from collections
    #                 # If not, embellish the formatting to match the verbose case
    #                 timestep = [timestep]
    #             # Then, check that each input_state is receiving the right size of input
    #             for i, value in enumerate(timestep):
    #                 val_length = len(value)
    #                 state_length = len(mech.input_state.instance_defaults.variable)
    #                 if val_length != state_length:
    #                     raise ValueError("The value provided for InputState {!s} of the Mechanism \"{}\" has length "
    #                                      "{!s} where the InputState takes values of length {!s}".
    #                                      format(i, mech.name, val_length, state_length))


    def _validate_feed_dict(self, feed_dict, mech_type_list, mech_type):
        for mech in feed_dict.keys():  # For each mechanism given an input
            if mech not in mech_type_list:  # Check that it is the right kind of mechanism in the composition
                if mech_type[0] in ['a', 'e', 'i', 'o', 'u']:  # Check for grammar
                    article = "an"
                else:
                    article = "a"
                # Throw an error informing the user that the mechanism was not found in the mech type list
                raise ValueError("The Mechanism \"{}\" is not {} {} of the composition".format(mech.name, article, mech_type))
            for i, timestep in enumerate(feed_dict[mech]):  # If mechanism is correct type, iterate over timesteps
                # Check if there are multiple input states specified
                try:
                    timestep[0]
                except TypeError:
                    raise TypeError("The Mechanism  \"{}\" is incorrectly formatted at time step {!s}. "
                                    "Likely missing set of brackets.".format(mech.name, i))
                if not isinstance(timestep[0], collections.Iterable) or isinstance(timestep[0], str):  # Iterable imported from collections
                    # If not, embellish the formatting to match the verbose case
                    timestep = [timestep]
                # Then, check that each input_state is receiving the right size of input
                for i, value in enumerate(timestep):
                    val_length = len(value)
                    state_length = len(mech.input_state.instance_defaults.value)
                    if val_length != state_length:
                        raise ValueError("The value provided for InputState {!s} of the Mechanism \"{}\" has length "
                                         "{!s} where the InputState takes values of length {!s}".
                                         format(i, mech.name, val_length, state_length))

    # NOTE (CW 9/28): this is mirrored in autodiffcomposition.py, so any changes made here should also be made there
    def _create_CIM_states(self, context=None):

        '''
            - remove the default InputState and OutputState from the CIMs if this is the first time that real
              InputStates and OutputStates are being added to the CIMs

            - for each origin node:
                - if the origin node's external_input_sources specification is True or not listed, create a corresponding
                  InputState and OutputState on the Input CompositionInterfaceMechanism for each "external" InputState
                  of each origin node, and a Projection between the newly created InputCIM OutputState and the origin
                  InputState
                - if the origin node's external_input_sources specification is another origin node, create projections
                  from that other origin node's corresponding InputCIM OutputStates to the current origin node's
                  InputStates. The two nodes must have the same shape.
                - if the origin node's external_input_sources specification is a list, the list must contain only origin
                  nodes and/or InputStates of origin nodes. In this case, an origin node is shorthand for all of the
                  InputStates of that origin node. The concatenation of the values of all of the origin nodes specified
                  in the list must match the shape of the node whose external_input_sources is being specified.

            - create a corresponding InputState and OutputState on the Output CompositionInterfaceMechanism for each
              OutputState of each terminal node, and a Projection between the terminal OutputState and the newly created
              OutputCIM InputState

            - build two dictionaries:

                (1) input_CIM_states = { Origin Node InputState: (InputCIM InputState, InputCIM OutputState) }

                (2) output_CIM_states = { Terminal Node OutputState: (OutputCIM InputState, OutputCIM OutputState) }

            - delete all of the above for any node States which were previously, but are no longer, classified as
              Origin/Terminal

        '''
        origins_changed = False

        if not self.input_CIM.connected_to_composition:
            self.input_CIM.input_states.remove(self.input_CIM.input_state)
            self.input_CIM.output_states.remove(self.input_CIM.output_state)
            self.input_CIM.connected_to_composition = True

        if not self.output_CIM.connected_to_composition:
            self.output_CIM.input_states.remove(self.output_CIM.input_state)
            self.output_CIM.output_states.remove(self.output_CIM.output_state)
            self.output_CIM.connected_to_composition = True

        current_origin_input_states = set()

        #  INPUT CIMS
        # loop over all origin nodes
        origin_nodes = self.get_c_nodes_by_role(CNodeRole.ORIGIN)

        redirected_inputs = set()
        origin_node_pairs = {}
        for node in origin_nodes:
            if node in self.external_input_sources:
                if self.external_input_sources[node] == True:
                    pass
                elif self.external_input_sources[node] in origin_nodes:
                    redirected_inputs.add(node)
                    continue
                elif isinstance(self.external_input_sources[node], list):
                    valid_spec = True
                    for source in self.external_input_sources[node]:
                        if isinstance(source, (Composition, Mechanism)):
                            if source not in origin_nodes:
                                valid_spec = False
                            elif source in self.external_input_sources:
                                if self.external_input_sources[source] != True:
                                    valid_spec = False
                        elif isinstance(source, InputState):
                            if source.owner not in origin_nodes:
                                valid_spec = False
                            elif source.owner in self.external_input_sources:
                                if self.external_input_sources[source.owner] != True:
                                    valid_spec = False
                    if valid_spec:
                        redirected_inputs.add(node)
                        continue
                    raise CompositionError("External input source ({0}) specified for {1} is not valid. It contains "
                                           "either (1) a source which is not an origin node or an InputState of an "
                                           "origin node, or (2) source which is an origin node (or origin node "
                                           "InputState), but is already borrowing input from yet another origin node."
                                           .format(self.external_input_sources[node], node.name))

                elif self.external_input_sources[node] == ALL:
                    redirected_inputs.add(node)
                    continue
                else:
                    raise CompositionError("External input source ({0}) specified for {1} is not valid. Must be (1) True "
                                           "[the key node is represented on the input_CIM by one or more pairs of "
                                           "states that pass its input value], (2) another origin node [the key node "
                                           "gets its input from another origin node's input_CIM representation], or (3)"
                                           " a list of origin nodes and/or origin node InputStates [the key node gets "
                                           "its input from a mix of other origin nodes' input_CIM representations."
                                           .format(self.external_input_sources[node], node.name))

            for input_state in node.external_input_states:
                # add it to our set of current input states
                current_origin_input_states.add(input_state)

                # if there is not a corresponding CIM output state, add one
                if input_state not in set(self.input_CIM_states.keys()):
                    origins_changed = True
                    interface_input_state = InputState(owner=self.input_CIM,
                                                       variable=input_state.value,
                                                       reference_value=input_state.value,
                                                       name="INPUT_CIM_" + node.name + "_" + input_state.name)

                    interface_output_state = OutputState(owner=self.input_CIM,
                                                         variable=OWNER_VALUE,
                                                         default_variable=self.input_CIM.variable,
                                                         function=InterfaceStateMap(corresponding_input_state=interface_input_state),
                                                         name="INPUT_CIM_" + node.name + "_" + OutputState.__name__)

                    self.input_CIM_states[input_state] = [interface_input_state, interface_output_state]

                    self.projections.append(MappingProjection(
                                                sender=interface_output_state,
                                                receiver=input_state,
                                                matrix= IDENTITY_MATRIX,
                                                name="(" + interface_output_state.name + ") to (" +
                                                input_state.owner.name + "-" + input_state.name + ")"))

        # allow projections from CIM to ANY node listed in external_input_sources
        for node in self.external_input_sources:
            if node not in origin_nodes or node in redirected_inputs:

                cim_rep = self.external_input_sources[node]
                expanded_cim_rep = []
                if isinstance(cim_rep, (Mechanism, Composition)):
                    for state in cim_rep.external_input_states:
                        expanded_cim_rep.append(state)
                elif isinstance(cim_rep, list):
                    for rep in cim_rep:
                        if isinstance(rep, (Mechanism, Composition)):
                            for rep_state in rep.external_input_states:
                                expanded_cim_rep.append(rep_state)
                        elif isinstance(rep, (InputState)):
                            expanded_cim_rep.append(rep)
                        elif rep is None:
                            if node not in redirected_inputs:
                                expanded_cim_rep.append(rep)
                        else:
                            raise CompositionError("Invalid item: {} in external_input_sources specified for {}: {}. Each "
                                                   "items in list must be a Mechanism, Composition, InputStates, or "
                                                   "None.".format(rep, node.name, cim_rep))
                elif cim_rep is ALL:
                    for origin_node in origin_nodes:
                        if origin_node not in redirected_inputs:
                            for state in origin_node.external_input_states:
                                expanded_cim_rep.append(state)
                else:
                    raise CompositionError("Invalid external_input_sources specified for {}: {}. Must be a Mechanism, "
                                           "Composition, or a List of Mechanisms, Compositions, and/or InputStates."
                                           .format(node.name, cim_rep))

                if node in redirected_inputs:
                    # each node in redirected inputs requires an input for each of its input states
                    if len(node.external_input_states) != len(expanded_cim_rep) and len(expanded_cim_rep) > 0:
                        raise CompositionError("The origin source specification of {0} ({1}) has an "
                                               "incompatible number of external input states. {0} has {2} external "
                                               "input states while the origin source specification has a total of {3}."
                                               .format(node.name,
                                                       cim_rep,
                                                           len(node.external_input_states),
                                                           len(expanded_cim_rep)))

                # for non-origin nodes, too few origin sources specified is ok, but too many is not
                if len(expanded_cim_rep) > len(node.external_input_states):
                    raise CompositionError("The origin source specification of {0} ({1}) has too many external input "
                                           "states. {0} has {2} external input states while the origin source "
                                           "specification has a total of {3}."
                                           .format(node.name,
                                                   cim_rep,
                                                   len(node.external_input_states),
                                                   len(expanded_cim_rep)))

                for i in range(len(expanded_cim_rep)):
                    if expanded_cim_rep[i]:
                        self.shadow_interface_mechanism_connection(node.external_input_states[i],
                                                                   expanded_cim_rep[i])

        sends_to_input_states = set(self.input_CIM_states.keys())

        # For any states still registered on the CIM that does not map to a corresponding ORIGIN node I.S.:
        for input_state in sends_to_input_states.difference(current_origin_input_states):
            origins_changed = True
            for projection in input_state.path_afferents:
                if projection.sender == self.input_CIM_states[input_state][1]:
                    # remove the corresponding projection from the ORIGIN node's path afferents
                    input_state.path_afferents.remove(projection)

                    # projection.receiver.efferents.remove(projection)
                    # Bug? ^^ projection is not in receiver.efferents??

            # remove the CIM input and output states associated with this Origin node input state
            self.input_CIM.input_states.remove(self.input_CIM_states[input_state][0])
            self.input_CIM.output_states.remove(self.input_CIM_states[input_state][1])

            # and from the dictionary of CIM output state/input state pairs
            del self.input_CIM_states[input_state]

        # OUTPUT CIMS
        # loop over all terminal nodes

        current_terminal_output_states = set()
        for node in self.get_c_nodes_by_role(CNodeRole.TERMINAL):
            for output_state in node.output_states:
                current_terminal_output_states.add(output_state)
                # if there is not a corresponding CIM output state, add one
                if output_state not in set(self.output_CIM_states.keys()):

                    interface_input_state = InputState(owner=self.output_CIM,
                                                       variable=output_state.instance_defaults.value,
                                                       reference_value=output_state.instance_defaults.value,
                                                       name="OUTPUT_CIM_" + node.name + "_" + output_state.name)

                    interface_output_state = OutputState(
                        owner=self.output_CIM,
                        variable=OWNER_VALUE,
                        function=InterfaceStateMap(corresponding_input_state=interface_input_state),
                        reference_value=output_state.instance_defaults.value,
                        name="OUTPUT_CIM_" + node.name + "_" + output_state.name)

                    self.output_CIM_states[output_state] = [interface_input_state, interface_output_state]

                    proj_name = "(" + output_state.name + ") to (" + interface_input_state.name + ")"

                    self.projections.append(MappingProjection(
                                                sender=output_state,
                                                receiver=interface_input_state,
                                                matrix=IDENTITY_MATRIX,
                                                name=proj_name))

        previous_terminal_output_states = set(self.output_CIM_states.keys())
        for output_state in previous_terminal_output_states.difference(current_terminal_output_states):
            # remove the CIM input and output states associated with this Terminal Node output state
            self.output_CIM.remove_states(self.output_CIM_states[output_state][0])
            self.output_CIM.remove_states(self.output_CIM_states[output_state][1])
            del self.output_CIM_states[output_state]

        if origins_changed:     # only update prediction mechanisms if the origin node(s) changed
            self._instantiate_prediction_mechanisms(context=context)

    def _assign_values_to_input_CIM(self, inputs):
        """
            Assign values from input dictionary to the InputStates of the Input CIM, then execute the Input CIM

        """

        build_CIM_input = []

        for input_state in self.input_CIM.input_states:
            # "input_state" is an InputState on the input CIM

            for key in self.input_CIM_states:
                # "key" is an InputState on an origin Node of the Composition
                if self.input_CIM_states[key][0] == input_state:
                    origin_input_state = key
                    origin_node = key.owner
                    index = origin_node.input_states.index(origin_input_state)

                    if isinstance(origin_node, CompositionInterfaceMechanism):
                        index = origin_node.input_states.index(origin_input_state)
                        origin_node = origin_node.composition

                    if origin_node in inputs:
                        value = inputs[origin_node][index]

                    else:
                        value = origin_node.instance_defaults.variable[index]

            build_CIM_input.append(value)

        self.input_CIM.execute(build_CIM_input)

    def _assign_execution_ids(self, execution_id=None):
        '''
            assigns the same uuid to each Node in the composition's processing graph as well as the CIMs. The uuid is
            either specified in the user's call to run(), or generated randomly at run time.
        '''

        # Traverse processing graph and assign one uuid to all of its nodes
        if execution_id is None:
            execution_id = self._get_unique_id()

        if execution_id not in self.execution_ids:
            self.execution_ids.append(execution_id)

        for v in self._graph_processing.vertices:
            v.component._execution_id = execution_id

        self.input_CIM._execution_id = execution_id
        self.output_CIM._execution_id = execution_id

        self._execution_id = execution_id

        if hasattr(self, "prediction_mechanisms"):
            for prediction_mechanism in self.prediction_mechanisms:
                prediction_mechanism._execution_id = execution_id

        if hasattr(self, "controller"):
            if self.controller:
                self.controller._execution_id = execution_id
        return execution_id

    def _identify_clamp_inputs(self, list_type, input_type, origins):
        # clamp type of this list is same as the one the user set for the whole composition; return all nodes
        if list_type == input_type:
            return origins
        # the user specified different types of clamps for each origin node; generate a list accordingly
        elif isinstance(input_type, dict):
            return [k for k, v in input_type.items() if list_type == v]
        # clamp type of this list is NOT same as the one the user set for the whole composition; return empty list
        else:
            return []

    def _parse_runtime_params(self, runtime_params):
        if runtime_params is None:
            return {}
        for c_node in runtime_params:
            for param in runtime_params[c_node]:
                if isinstance(runtime_params[c_node][param], tuple):
                    if len(runtime_params[c_node][param]) == 1:
                        runtime_params[c_node][param] = (runtime_params[c_node][param], Always())
                    elif len(runtime_params[c_node][param]) != 2:
                        raise CompositionError("Invalid runtime parameter specification ({}) for {}'s {} parameter in {}. "
                                          "Must be a tuple of the form (parameter value, condition), or simply the "
                                          "parameter value. ".format(runtime_params[c_node][param],
                                                                     c_node.name,
                                                                     param,
                                                                     self.name))
                else:
                    runtime_params[c_node][param] = (runtime_params[c_node][param], Always())
        return runtime_params

    def _get_graph_node_label(self, item, show_dimensions=None, show_role=None):

        # For Mechanisms, show length of each InputState and OutputState
        if isinstance(item, (Mechanism, Composition)):
            if show_role:
                try:
                    role = item.systems[self]
                    role = role or ""
                except KeyError:
                    if isinstance(item, ControlMechanism) and hasattr(item, 'system'):
                        role = 'CONTROLLER'
                    else:
                        role = ""
                name = "{}\n[{}]".format(item.name, role)
            else:
                name = item.name
            # TBI Show Dimensions
            # if show_dimensions in {ALL, MECHANISMS}:
            #     input_str = "in ({})".format(",".join(str(input_state.socket_width)
            #                                           for input_state in item.input_states))
            #     output_str = "out ({})".format(",".join(str(len(np.atleast_1d(output_state.value)))
            #                                             for output_state in item.output_states))
            #     return "{}\n{}\n{}".format(output_str, name, input_str)
            # else:
            return name

        # TBI: Show projections as nodes
        # For Projection, show dimensions of matrix
        elif isinstance(item, Projection):
            return item.name
        #     if show_dimensions in {ALL, PROJECTIONS}:
        #         # MappingProjections use matrix
        #         if isinstance(item, MappingProjection):
        #             value = np.array(item.matrix)
        #             dim_string = "({})".format("x".join([str(i) for i in value.shape]))
        #             return "{}\n{}".format(item.name, dim_string)
        #         # ModulatoryProjections use value
        #         else:
        #             value = np.array(item.value)
        #             dim_string = "({})".format(len(value))
        #             return "{}\n{}".format(item.name, dim_string)
        #     else:
        #         return item.name

        else:
            raise CompositionError("Unrecognized node type ({}) in graph for {}".format(item, self.name))

    def show_graph(self,
                   show_processes = False,
                   show_learning = False,
                   show_control = False,
                   show_roles = False,
                   show_dimensions = False,
                   show_mechanism_structure=False,
                   show_headers=True,
                   show_projection_labels=False,
                   direction = 'BT',
                   active_items = None,
                   active_color = BOLD,
                   origin_color = 'green',
                   terminal_color = 'red',
                   origin_and_terminal_color = 'brown',
                   learning_color = 'orange',
                   control_color='blue',
                   prediction_mechanism_color='pink',
                   system_color = 'purple',
                   output_fmt='pdf',
                   ):
        """Generate a display of the graph structure of Mechanisms and Projections in the System.

        .. note::
           This method relies on `graphviz <http://www.graphviz.org>`_, which must be installed and imported
           (standard with PsyNeuLink pip install)

        Displays a graph showing the structure of the System (based on the `System's graph <System.graph>`).
        By default, only the primary processing Components are shown, and Mechanisms are displayed as simple nodes.
        However, the **show_mechanism_structure** argument can be used to display more detailed information about
        each Mechanism, including its States and, optionally, the `function <Component.function>` and `value
        <Component.value>` of the Mechanism and each of its States (using the **show_functions** and **show_values**
        arguments, respectively).  The **show_dimension** argument can be used to display the dimensions of each
        Mechanism and Projection.  The **show_processes** argument arranges Mechanisms and Projections into the
        Processes to which they belong. The **show_learning** and **show_control** arguments can be used to
        show the Components associated with `learning <LearningMechanism>` and those associated with the
        System's `controller <System_Control>`.

        `Mechanisms <Mechanism>` are always displayed as nodes.  If **show_mechanism_structure** is `True`,
        Mechanism nodes are subdivided into sections for its States with information about each determined by the
        **show_values** and **show_functions** specifications.  Otherwise, Mechanism nodes are simple ovals.
        `ORIGIN` and  `TERMINAL` Mechanisms of the System are displayed with thicker borders in a colors specified
        for each. `Projections <Projection>` are displayed as labelled arrows, unless **show_learning** is specified,
        in which case `MappingProjections <MappingProjection> are displayed as diamond-shaped nodes, and any
        `LearningProjections <LearningProjecction>` as labelled arrows that point to them.

        COMMENT:
        node shapes: https://graphviz.gitlab.io/_pages/doc/info/shapes.html
        arrow shapes: https://graphviz.gitlab.io/_pages/doc/info/arrows.html
        colors: https://graphviz.gitlab.io/_pages/doc/info/colors.html
        COMMENT

        .. _System_Projection_Arrow_Corruption:

        .. note::
           There are two unresolved anomalies associated with show_graph (it is uncertain whether they are bugs in
           PsyNeuLink, Graphviz, or an interaction between the two):

           1) When both **show_mechanism_structure** and **show_processes** are specified together with
              **show_learning** and/or **show_control**, under some arcane conditions Projection arrows can be
              distorted and/or orphaned.  We have confirmed that this does not reflect a corruption of the underlying
              graph structure, and the System should execute normally.

           2) Specifying **show_processes** but not setting **show_headers** to `False` raises a GraphViz exception;
              to deal with this, if **show_processes** is specified, **show_headers** is automatically set to `False`.

           COMMENT:
               See IMPLEMENTATION NOTE under _assign_control_components() for description of the problem
           COMMENT

        Examples
        --------

        The figure below shows different renderings of the following System that can be generated using its
        show_graph method::

            import psyneulink as pnl
            mech_1 = pnl.TransferMechanism(name='Mech 1', size=3, output_states=[pnl.RESULTS, pnl.OUTPUT_MEAN])
            mech_2 = pnl.TransferMechanism(name='Mech 2', size=5)
            mech_3 = pnl.TransferMechanism(name='Mech 3', size=2, function=pnl.Logistic(gain=pnl.CONTROL))
            my_process_A = pnl.Process(pathway=[mech_1, mech_3], learning=pnl.ENABLED)
            my_process_B = pnl.Process(pathway=[mech_2, mech_3])
            my_system = pnl.System(processes=[my_process_A, my_process_B],
                                   controller=pnl.ControlMechanism(name='my_system Controller'),
                                   monitor_for_control=[(pnl.OUTPUT_MEAN, mech_1)],
                                   enable_controller=True)

        .. _System_show_graph_figure:

        **Output of show_graph using different options**

        .. figure:: _static/show_graph_figure.svg
           :alt: System graph examples
           :scale: 150 %

           Examples of renderings generated by the show_graph method with different options specified, and the call
           to the show_graph method used to generate each rendering shown below each example. **Panel A** shows the
           simplest rendering, with just Processing Components displayed; `ORIGIN` Mechanisms are shown in red,
           and the `TERMINAL` Mechanism in green.  **Panel B** shows the same graph with `MappingProjection` names
           and Component dimensions displayed.  **Panel C** shows the learning Components of the System displayed (in
           orange).  **Panel D** shows the control Components of the System displayed (in blue).  **Panel E** shows
           both learning and control Components;  the learning components are shown with all `LearningProjections
           <LearningProjection>` shown (by specifying show_learning=pnl.ALL).  **Panel F** shows a detailed view of
           the Processing Components, using the show_mechanism_structure option, that includes Component labels and
           values.  **Panel G** show a simpler rendering using the show_mechanism_structure, that only shows
           Component names, but includes the control Components (using the show_control option).


        Arguments
        ---------

        show_processes : bool : False
            specifies whether to organize the `ProcessingMechanisms <ProcessMechanism>` into the `Processes <Process>`
            to which they belong, with each Process shown in its own box.  If a Component belongs to more than one
            Process, it is shown in a separate box along with any others that belong to the same combination of
            Processes;  these represent intersections of Processes within the System.

        show_mechanism_structure : bool, VALUES, FUNCTIONS or ALL : default False
            specifies whether or not to show a detailed representation of each `Mechanism` in the graph, including its
            `States`;  can have the following settings:

            * `True` -- shows States of Mechanism, but not information about the `value
              <Component.value>` or `function <Component.function>` of the Mechanism or its States.

            * *VALUES* -- shows the `value <Mechanism_Base.value>` of the Mechanism and the `value
              <State_Base.value>` of each of its States.

            * *LABELS* -- shows the `value <Mechanism_Base.value>` of the Mechanism and the `value
              <State_Base.value>` of each of its States, using any labels for the values of InputStates and
              OutputStates specified in the Mechanism's `input_labels_dict <Mechanism.input_labels_dict>` and
              `output_labels_dict <Mechanism.output_labels_dict>`, respectively.

            * *FUNCTIONS* -- shows the `function <Mechanism_Base.function>` of the Mechanism and the `function
              <State_Base.function>` of its InputStates and OutputStates.

            * *ROLES* -- shows the `role <System_Mechanisms>` of the Mechanism in the System in square brackets
              (but not any of the other information;  use *ALL* to show ROLES with other information).

            * *ALL* -- shows both `value <Component.value>` and `function <Component.function>` of the Mechanism and
              its States (using labels for the values, if specified;  see above).

            Any combination of the settings above can also be specified in a list that is assigned to
            show_mechanism_structure

        COMMENT:
             and, optionally, the `function <Component.function>` and `value <Component.value>` of each
            (these can be specified using the **show_functions** and **show_values** arguments.  If this option
            is specified, Projections are connected to and from the State that is the `sender <Projection.sender>` or
            `receiver <Projection.receiver>` of each.
        COMMENT

        show_headers : bool : default False
            specifies whether or not to show headers in the subfields of a Mechanism's node;  only takes effect if
            **show_mechanism_structure** is specified (see above).

        COMMENT:
        show_functions : bool : default False
            specifies whether or not to show `function <Component.function>` of Mechanisms and their States in the
            graph (enclosed by parentheses);  this requires **show_mechanism_structure** to be specified as `True`
            to take effect.

        show_values : bool : default False
            specifies whether or not to show `value <Component.value>` of Mechanisms and their States in the graph
            (prefixed by "=");  this requires **show_mechanism_structure** to be specified as `True` to take effect.
        COMMENT

        show_projection_labels : bool : default False
            specifies whether or not to show names of projections.

        show_learning : bool or ALL : default False
            specifies whether or not to show the learning components of the system;
            they will all be displayed in the color specified for **learning_color**.
            Projections that receive a `LearningProjection` will be shown as a diamond-shaped node.
            if set to *ALL*, all Projections associated with learning will be shown:  the LearningProjections
            as well as from `ProcessingMechanisms <ProcessingMechanism>` to `LearningMechanisms <LearningMechanism>`
            that convey error and activation information;  if set to `True`, only the LearningPojections are shown.

        show_control :  bool : default False
            specifies whether or not to show the control components of the system;
            they will all be displayed in the color specified for **control_color**.

        show_roles : bool : default False
            specifies whether or not to include the `role <System_Mechanisms>` that each Mechanism plays in the System
            (enclosed by square brackets); 'ORIGIN' and 'TERMINAL' Mechanisms are also displayed in a color specified
            by the **origin_color**, **terminal_color** and **origin_and_terminal_color** arguments (see below).

        show_dimensions : bool, MECHANISMS, PROJECTIONS or ALL : default False
            specifies whether or not to show dimensions of Mechanisms (and/or MappingProjections when show_learning
            is `True`);  can have the following settings:

            * *MECHANISMS* -- shows `Mechanism` input and output dimensions.  Input dimensions are shown in parentheses
              below the name of the Mechanism; each number represents the dimension of the `variable
              <InputState.variable>` for each `InputState` of the Mechanism; Output dimensions are shown above
              the name of the Mechanism; each number represents the dimension for `value <OutputState.value>` of each
              of `OutputState` of the Mechanism.

            * *PROJECTIONS* -- shows `MappingProjection` `matrix <MappingProjection.matrix>` dimensions.  Each is
              shown in (<dim>x<dim>...) format;  for standard 2x2 "weight" matrix, the first entry is the number of
              rows (input dimension) and the second the number of columns (output dimension).

            * *ALL* -- eqivalent to `True`; shows dimensions for both Mechanisms and Projections (see above for
              formats).

        direction : keyword : default 'BT'
            'BT': bottom to top; 'TB': top to bottom; 'LR': left to right; and 'RL`: right to left.

        active_items : List[Component] : default None
            specifies one or more items in the graph to display in the color specified by *active_color**.

        active_color : keyword : default 'yellow'
            specifies how to highlight the item(s) specified in *active_items**:  either a color recognized
            by GraphViz, or the keyword *BOLD*.

        origin_color : keyword : default 'green',
            specifies the color in which the `ORIGIN` Mechanisms of the System are displayed.

        terminal_color : keyword : default 'red',
            specifies the color in which the `TERMINAL` Mechanisms of the System are displayed.

        origin_and_terminal_color : keyword : default 'brown'
            specifies the color in which Mechanisms that are both
            an `ORIGIN` and a `TERMINAL` of the System are displayed.

        learning_color : keyword : default `green`
            specifies the color in which the learning components are displayed.

        control_color : keyword : default `blue`
            specifies the color in which the learning components are displayed (note: if the System's
            `controller <System.controller>` is an `EVCControlMechanism`, then a link is shown in pink from the
            `prediction Mechanisms <EVCControlMechanism_Prediction_Mechanisms>` it creates to the corresponding
            `ORIGIN` Mechanisms of the System, to indicate that although no projection are created for these,
            the prediction Mechanisms determine the input to the `ORIGIN` Mechanisms when the EVCControlMechanism
            `simulates execution <EVCControlMechanism_Execution>` of the System).

        prediction_mechanism_color : keyword : default `pink`
            specifies the color in which the `prediction_mechanisms
            <EVCControlMechanism.prediction_mechanisms>` are displayed for a System using an `EVCControlMechanism`

        system_color : keyword : default `purple`
            specifies the color in which the node representing input from the System is displayed.

        output_fmt : keyword : default 'pdf'
            'pdf': generate and open a pdf with the visualization;
            'jupyter': return the object (ideal for working in jupyter/ipython notebooks).

        Returns
        -------

        display of system : `pdf` or Graphviz graph object
            'pdf' (placed in current directory) if :keyword:`output_fmt` arg is 'pdf';
            Graphviz graph object if :keyword:`output_fmt` arg is 'jupyter'.

        """

        INITIAL_FRAME = "INITIAL_FRAME"
        ALL = "ALL"
        # if active_item and self.scheduler_processing.clock.time.trial >= self._animate_num_trials:
        #     return

        # IMPLEMENTATION NOTE:
        #    The helper methods below (_assign_XXX__components) all take the main graph *and* subgraph as arguments:
        #        - the main graph (G) is used to assign edges
        #        - the subgraph (sg) is used to assign nodes to Processes if **show_processes** is specified
        #          (otherwise, it should simply be passed G)

        # HELPER METHODS

        tc.typecheck
        def _assign_processing_components(G, sg, rcvr,
                                          processes:tc.optional(list)=None,
                                          subgraphs:tc.optional(dict)=None):
            '''Assign nodes to graph, or subgraph for rcvr in any of the specified **processes** '''

            rcvr_rank = 'same'
            # Set rcvr color and penwidth info
            if rcvr in self.get_c_nodes_by_role(CNodeRole.ORIGIN) and \
                    rcvr in self.get_c_nodes_by_role(CNodeRole.TERMINAL):
                if rcvr in active_items:
                    if active_color is BOLD:
                        rcvr_color = origin_and_terminal_color
                    else:
                        rcvr_color = active_color
                    rcvr_penwidth = str(bold_width + active_thicker_by)
                    self.active_item_rendered = True
                else:
                    rcvr_color = origin_and_terminal_color
                    rcvr_penwidth = str(bold_width)
            elif rcvr in self.get_c_nodes_by_role(CNodeRole.ORIGIN):
                if rcvr in active_items:
                    if active_color is BOLD:
                        rcvr_color = origin_color
                    else:
                        rcvr_color = active_color
                    rcvr_penwidth = str(bold_width + active_thicker_by)
                    self.active_item_rendered = True
                else:
                    rcvr_color = origin_color
                    rcvr_penwidth = str(bold_width)
                rcvr_rank = origin_rank
            elif rcvr in self.get_c_nodes_by_role(CNodeRole.TERMINAL):
                if rcvr in active_items:
                    if active_color is BOLD:
                        rcvr_color = terminal_color
                    else:
                        rcvr_color = active_color
                    rcvr_penwidth = str(bold_width + active_thicker_by)
                    self.active_item_rendered = True
                else:
                    rcvr_color = terminal_color
                    rcvr_penwidth = str(bold_width)
                rcvr_rank = terminal_rank
            elif rcvr in active_items:
                if active_color is BOLD:

                    rcvr_color = default_node_color
                else:
                    rcvr_color = active_color
                rcvr_penwidth = str(default_width + active_thicker_by)
                self.active_item_rendered = True

            else:
                rcvr_color = default_node_color
                rcvr_penwidth = str(default_width)

            # Implement rcvr node
            rcvr_label=self._get_graph_node_label(rcvr, show_dimensions, show_roles)

            if show_mechanism_structure:
                sg.node(rcvr_label,
                        rcvr.show_structure(**mech_struct_args),
                        color=rcvr_color,
                        rank=rcvr_rank,
                        penwidth=rcvr_penwidth)
            else:
                sg.node(rcvr_label,
                        shape=mechanism_shape,
                        color=rcvr_color,
                        rank=rcvr_rank,
                        penwidth=rcvr_penwidth)

            # handle auto-recurrent projections
            for input_state in rcvr.input_states:
                for proj in input_state.path_afferents:
                    if proj.sender.owner is not rcvr:
                        continue
                    if show_mechanism_structure:
                        sndr_proj_label = '{}:{}-{}'.format(rcvr_label, OutputState.__name__, proj.sender.name)
                        proc_mech_rcvr_label = '{}:{}-{}'.format(rcvr_label, InputState.__name__, proj.receiver.name)
                    else:
                        sndr_proj_label = proc_mech_rcvr_label = rcvr_label
                    if show_projection_labels:
                        edge_label = self._get_graph_node_label(proj, show_dimensions, show_roles)
                    else:
                        edge_label = ''
                    try:
                        has_learning = proj.has_learning_projection is not None
                    except AttributeError:
                        has_learning = None

                    # Handle learning components for AutoassociativeProjection
                    #  calls _assign_learning_components,
                    #  but need to manage it from here since MappingProjection needs be shown as node rather than edge

                    # show projection as edge
                    if proj.sender in active_items:
                        if active_color is BOLD:
                            proj_color = default_node_color
                        else:
                            proj_color = active_color
                        proj_width = str(default_width + active_thicker_by)
                        self.active_item_rendered = True
                    else:
                        proj_color = default_node_color
                        proj_width = str(default_width)
                    G.edge(sndr_proj_label, proc_mech_rcvr_label, label=edge_label,
                           color=proj_color, penwidth=proj_width)

            # # if recvr is ObjectiveMechanism for System's controller, break, as those handled below
            # if isinstance(rcvr, ObjectiveMechanism) and rcvr.for_controller is True:
            #     return

            # loop through senders to implement edges
            sndrs = processing_graph[rcvr]

            for sndr in sndrs:
                if not processes or any(p in processes for p in sndr.processes.keys()):

                    # Set sndr info

                    sndr_label = self._get_graph_node_label(sndr, show_dimensions, show_roles)

                    # find edge name
                    for output_state in sndr.output_states:
                        projs = output_state.efferents
                        for proj in projs:
                            # if proj.receiver.owner == rcvr:
                            if show_mechanism_structure:
                                sndr_proj_label = '{}:{}-{}'.\
                                    format(sndr_label, OutputState.__name__, proj.sender.name)
                                proc_mech_rcvr_label = '{}:{}-{}'.\
                                    format(rcvr_label, proj.receiver.__class__.__name__, proj.receiver.name)
                                    # format(rcvr_label, InputState.__name__, proj.receiver.name)
                            else:
                                sndr_proj_label = sndr_label
                                proc_mech_rcvr_label = rcvr_label
                            # edge_name = self._get_graph_node_label(proj, show_dimensions, show_roles)
                            # edge_shape = proj.matrix.shape
                            try:
                                has_learning = proj.has_learning_projection is not None
                            except AttributeError:
                                has_learning = None
                            selected_proj = proj
                    edge_label = self._get_graph_node_label(proj, show_dimensions, show_roles)

                    # Render projections
                    if any(item in active_items for item in {selected_proj, selected_proj.receiver.owner}):
                        if active_color is BOLD:

                            proj_color = default_node_color
                        else:
                            proj_color = active_color
                        proj_width = str(default_width + active_thicker_by)
                        self.active_item_rendered = True

                    else:
                        proj_color = default_node_color
                        proj_width = str(default_width)
                    proc_mech_label = edge_label

                    # Render Projection normally (as edge)
                    if show_projection_labels:
                        label = proc_mech_label
                    else:
                        label = ''
                    G.edge(sndr_proj_label, proc_mech_rcvr_label, label=label,
                           color=proj_color, penwidth=proj_width)

        def _assign_control_components(G, sg):
            '''Assign control nodes and edges to graph, or subgraph for rcvr in any of the specified **processes** '''

            controller = self.controller
            if controller in active_items:
                if active_color is BOLD:
                    ctlr_color = control_color
                else:
                    ctlr_color = active_color
                ctlr_width = str(default_width + active_thicker_by)
                self.active_item_rendered = True
            else:
                ctlr_color = control_color
                ctlr_width = str(default_width)

            if controller is None:
                print ("\nWARNING: {} has not been assigned a \'controller\', so \'show_control\' option "
                       "can't be used in its show_graph() method\n".format(self.name))
                return

            # get projection from ObjectiveMechanism to ControlMechanism
            objmech_ctlr_proj = controller.input_state.path_afferents[0]
            if controller in active_items:
                if active_color is BOLD:
                    objmech_ctlr_proj_color = control_color
                else:
                    objmech_ctlr_proj_color = active_color
                objmech_ctlr_proj_width = str(default_width + active_thicker_by)
                self.active_item_rendered = True
            else:
                objmech_ctlr_proj_color = control_color
                objmech_ctlr_proj_width = str(default_width)

            # get ObjectiveMechanism
            objmech = objmech_ctlr_proj.sender.owner
            if objmech in active_items:
                if active_color is BOLD:
                    objmech_color = control_color
                else:
                    objmech_color = active_color
                objmech_width = str(default_width + active_thicker_by)
                self.active_item_rendered = True
            else:
                objmech_color = control_color
                objmech_width = str(default_width)

            ctlr_label = self._get_graph_node_label(controller, show_dimensions, show_roles)
            objmech_label = self._get_graph_node_label(objmech, show_dimensions, show_roles)
            if show_mechanism_structure:
                sg.node(ctlr_label,
                        controller.show_structure(**mech_struct_args),
                        color=ctlr_color,
                        penwidth=ctlr_width,
                        rank = control_rank
                       )
                sg.node(objmech_label,
                        objmech.show_structure(**mech_struct_args),
                        color=objmech_color,
                        penwidth=ctlr_width,
                        rank = control_rank
                        )
            else:
                sg.node(ctlr_label,
                        color=ctlr_color, penwidth=ctlr_width, shape=mechanism_shape,
                        rank=control_rank)
                sg.node(objmech_label,
                        color=objmech_color, penwidth=objmech_width, shape=mechanism_shape,
                        rank=control_rank)

            # objmech to controller edge
            if show_projection_labels:
                edge_label = objmech_ctlr_proj.name
            else:
                edge_label = ''
            if show_mechanism_structure:
                obj_to_ctrl_label = objmech_label + ':' + OutputState.__name__ + '-' + objmech_ctlr_proj.sender.name
                ctlr_from_obj_label = ctlr_label + ':' + InputState.__name__ + '-' + objmech_ctlr_proj.receiver.name
            else:
                obj_to_ctrl_label = objmech_label
                ctlr_from_obj_label = ctlr_label
            G.edge(obj_to_ctrl_label, ctlr_from_obj_label, label=edge_label,
                   color=objmech_ctlr_proj_color, penwidth=objmech_ctlr_proj_width)

            # IMPLEMENTATION NOTE:
            #   When two (or more?) Processes (e.g., A and B) have homologous constructions, and a ControlProjection is
            #   assigned to a ProcessingMechanism in one Process (e.g., the 1st one in Process A) and a
            #   ProcessingMechanism in the other Process corresponding to the next in the sequence (e.g., the 2nd one
            #   in Process B) the Projection arrow for the first one get corrupted and sometimes one or more of the
            #   following warning/error messages appear in the console:
            # Warning: Arrow type "arial" unknown - ignoring
            # Warning: Unable to reclaim box space in spline routing for edge "ProcessingMechanism4 ComparatorMechanism
            # [LEARNING]" -> "LearningMechanism for MappingProjection from ProcessingMechanism3 to ProcessingMechanism4
            # [LEARNING]". Something is probably seriously wrong.
            # These do not appear to reflect corruptions of the graph structure and/or execution.

            # outgoing edges (from controller to ProcessingMechanisms)
            for control_signal in controller.control_signals:
                for ctl_proj in control_signal.efferents:
                    proc_mech_label = self._get_graph_node_label(ctl_proj.receiver.owner, show_dimensions, show_roles)
                    if controller in active_items:
                        if active_color is BOLD:
                            ctl_proj_color = control_color
                        else:
                            ctl_proj_color = active_color
                        ctl_proj_width = str(default_width + active_thicker_by)
                        self.active_item_rendered = True
                    else:
                        ctl_proj_color = control_color
                        ctl_proj_width = str(default_width)
                    if show_projection_labels:
                        edge_label = ctl_proj.name
                    else:
                        edge_label = ''
                    if show_mechanism_structure:
                        ctl_sndr_label = ctlr_label + ':' + OutputState.__name__ + '-' + control_signal.name
                        proc_mech_rcvr_label = \
                            proc_mech_label + ':' + ParameterState.__name__ + '-' + ctl_proj.receiver.name
                    else:
                        ctl_sndr_label = ctlr_label
                        proc_mech_rcvr_label = proc_mech_label
                    G.edge(ctl_sndr_label,
                           proc_mech_rcvr_label,
                           label=edge_label,
                           color=ctl_proj_color,
                           penwidth=ctl_proj_width
                           )

            # incoming edges (from monitored mechs to objective mechanism)
            for input_state in objmech.input_states:
                for projection in input_state.path_afferents:
                    if objmech in active_items:
                        if active_color is BOLD:
                            proj_color = control_color
                        else:
                            proj_color = active_color
                        proj_width = str(default_width + active_thicker_by)
                        self.active_item_rendered = True
                    else:
                        proj_color = control_color
                        proj_width = str(default_width)
                    if show_mechanism_structure:
                        sndr_proj_label = self._get_graph_node_label(projection.sender.owner, show_dimensions, show_roles) +\
                                          ':' + OutputState.__name__ + '-' + projection.sender.name
                        objmech_proj_label = objmech_label + ':' + InputState.__name__ + '-' + input_state.name
                    else:
                        sndr_proj_label = self._get_graph_node_label(projection.sender.owner, show_dimensions, show_roles)
                        objmech_proj_label = self._get_graph_node_label(objmech, show_dimensions, show_roles)
                    if show_projection_labels:
                        edge_label = projection.name
                    else:
                        edge_label = ''
                    G.edge(sndr_proj_label, objmech_proj_label, label=edge_label,
                           color=proj_color, penwidth=proj_width)

            # prediction mechanisms
            for mech in self.execution_list:
                if mech in active_items:
                    if active_color is BOLD:
                        pred_mech_color = prediction_mechanism_color
                    else:
                        pred_mech_color = active_color
                    pred_mech_width = str(default_width + active_thicker_by)
                    self.active_item_rendered = True
                else:
                    pred_mech_color = prediction_mechanism_color
                    pred_mech_width = str(default_width)
                if mech._role is CONTROL and hasattr(mech, 'origin_mech'):
                    recvr = mech.origin_mech
                    recvr_label = self._get_graph_node_label(recvr, show_dimensions, show_roles)
                    # IMPLEMENTATION NOTE:
                    #     THIS IS HERE FOR FUTURE COMPATIBILITY WITH FULL IMPLEMENTATION OF PredictionMechanisms
                    if show_mechanism_structure and False:
                        proj = mech.output_state.efferents[0]
                        if proj in active_items:
                            if active_color is BOLD:
                                pred_proj_color = prediction_mechanism_color
                            else:
                                pred_proj_color = active_color
                            pred_proj_width = str(default_width + active_thicker_by)
                            self.active_item_rendered = True
                        else:
                            pred_proj_color = prediction_mechanism_color
                            pred_proj_width = str(default_width)
                        sg.node(mech.name,
                                shape=mech.show_structure(**mech_struct_args),
                                color=pred_mech_color,
                                penwidth=pred_mech_width)

                        G.edge(mech.name + ':' + OutputState.__name__ + '-' + mech.output_state.name,
                               recvr_label + ':' + InputState.__name__ + '-' + proj.receiver.name,
                               label=' prediction assignment',
                               color=pred_proj_color, penwidth=pred_proj_width)
                    else:
                        sg.node(self._get_graph_node_label(mech, show_dimensions, show_roles),
                                color=pred_mech_color, shape=mechanism_shape, penwidth=pred_mech_width)
                        G.edge(self._get_graph_node_label(mech, show_dimensions, show_roles),
                               recvr_label,
                               label=' prediction assignment',
                               color=prediction_mechanism_color)

        # MAIN BODY OF METHOD:

        import graphviz as gv

        self._analyze_graph()

        if show_dimensions == True:
            show_dimensions = ALL
        if show_processes:
            show_headers = False

        if not active_items:
            active_items = []
        elif active_items is INITIAL_FRAME:
            active_items = [INITIAL_FRAME]
        elif not isinstance(active_items, Iterable):
            active_items = [active_items]
        elif not isinstance(active_items, list):
            active_items = list(active_items)
        for item in active_items:
            if not isinstance(item, Component) and item is not INITIAL_FRAME:
                raise CompositionError("PROGRAM ERROR: Item ({}) specified in {} argument for {} method of {} is not a {}".
                                  format(item, repr('active_items'), repr('show_graph'), self.name, Component.__name__))

        self.active_item_rendered = False

        # Argument values used to call Mechanism.show_structure()
        if isinstance(show_mechanism_structure, (list, tuple, set)):
            mech_struct_args = {'system':self,
                                'show_role':any(key in show_mechanism_structure for key in {ROLES, ALL}),
                                'show_functions':any(key in show_mechanism_structure for key in {FUNCTIONS, ALL}),
                                'show_values':any(key in show_mechanism_structure for key in {VALUES, ALL}),
                                'use_labels':any(key in show_mechanism_structure for key in {LABELS, ALL}),
                                'show_headers':show_headers,
                                'output_fmt':'struct'}
        else:
            mech_struct_args = {'system':self,
                                'show_role':show_mechanism_structure in {ROLES, ALL},
                                'show_functions':show_mechanism_structure in {FUNCTIONS, ALL},
                                'show_values':show_mechanism_structure in {VALUES, LABELS, ALL},
                                'use_labels':show_mechanism_structure in {LABELS, ALL},
                                'show_headers':show_headers,
                                'output_fmt':'struct'}

        default_node_color = 'black'
        mechanism_shape = 'oval'
        projection_shape = 'diamond'
        # projection_shape = 'point'
        # projection_shape = 'Mdiamond'
        # projection_shape = 'hexagon'

        bold_width = 3
        default_width = 1
        active_thicker_by = 2

        pos = None

        origin_rank = 'source'
        control_rank = 'min'
        obj_mech_rank = 'sink'
        terminal_rank = 'max'
        learning_rank = 'sink'

        # build graph and configure visualisation settings
        G = gv.Digraph(
                name = self.name,
                engine = "dot",
                # engine = "fdp",
                # engine = "neato",
                # engine = "circo",
                node_attr  = {
                    'fontsize':'12',
                    'fontname':'arial',
                    # 'shape':mechanism_shape,
                    'shape':'record',
                    'color':default_node_color,
                    'penwidth':str(default_width)
                },
                edge_attr  = {
                    # 'arrowhead':'halfopen',
                    'fontsize': '10',
                    'fontname': 'arial'
                },
                graph_attr = {
                    "rankdir" : direction,
                    'overlap' : "False"
                },
        )
        # G.attr(compound = 'True')

        processing_graph = self.scheduler_processing.dependency_sets
        # get System's ProcessingMechanisms
        rcvrs = list(processing_graph.keys())

        # if show_processes is specified, create subgraphs for each Process
        if show_processes:

            # Manage Processes
            process_intersections = {}
            subgraphs = {}  # Entries: Process:sg
            for process in self.processes:
                subgraph_name = 'cluster_'+process.name
                subgraph_label = process.name
                with G.subgraph(name=subgraph_name) as sg:
                    subgraphs[process.name]=sg
                    sg.attr(label=subgraph_label)
                    sg.attr(rank = 'same')
                    # sg.attr(style='filled')
                    # sg.attr(color='lightgrey')

                    # loop through receivers and assign to the subgraph any that belong to the current Process
                    for r in rcvrs:
                        intersection = [p for p in self.processes if p in r.processes]
                        # If the rcvr is in only one Process, add it to the subgraph for that Process
                        if len(intersection)==1:
                            # If the rcvr is in the current Process, assign it to the subgraph
                            if process in intersection:
                                _assign_processing_components(G, sg, r, [process])
                        # Otherwise, assign rcvr to entry in dict for process intersection (subgraph is created below)
                        else:
                            intersection_name = ' and '.join([p.name for p in intersection])
                            if not intersection_name in process_intersections:
                                process_intersections[intersection_name] = [r]
                            else:
                                if r not in process_intersections[intersection_name]:
                                    process_intersections[intersection_name].append(r)

            # Create a process for each unique intersection and assign rcvrs to that
            for intersection_name, mech_list in process_intersections.items():
                with G.subgraph(name='cluster_'+intersection_name) as sg:
                    sg.attr(label=intersection_name)
                    # get list of processes in the intersection (to pass to _assign_processing_components)
                    processes = [p for p in self.processes if p.name in intersection_name]
                    # loop through receivers and assign to the subgraph any that belong to the current Process
                    for r in mech_list:
                        if r in self.graph:
                            _assign_processing_components(G, sg, r, processes, subgraphs)
                        else:
                            raise CompositionError("PROGRAM ERROR: Component in interaction process ({}) is not in "
                                              "{}'s graph or learningGraph".format(r.name, self.name))

        else:
            for r in rcvrs:
                _assign_processing_components(G, G, r)

        # Add control-related Components to graph if show_control
        if show_control:
            if show_processes:
                with G.subgraph(name='cluster_CONTROLLER') as sg:
                    sg.attr(label='CONTROLLER')
                    sg.attr(rank='top')
                    # sg.attr(style='filled')
                    # sg.attr(color='lightgrey')
                    _assign_control_components(G, sg)
            else:
                _assign_control_components(G, G)

        # GENERATE OUTPUT

        # Show as pdf
        if output_fmt == 'pdf':
            # G.format = 'svg'
            G.view(self.name.replace(" ", "-"), cleanup=True, directory='show_graph OUTPUT/PDFS')

        # Generate images for animation
        elif output_fmt == 'gif':
            if self.active_item_rendered or INITIAL_FRAME in active_items:
                G.format = 'gif'
                if INITIAL_FRAME in active_items:
                    time_string = ''
                    phase_string = ''
                elif self.context.execution_phase == ContextFlags.PROCESSING:
                    # time_string = repr(self.scheduler_processing.clock.simple_time)
                    time = self.scheduler_processing.clock.time
                    time_string = "Time(run: {}, trial: {}, pass: {}, time_step: {}".\
                        format(time.run, time.trial, time.pass_, time.time_step)
                    phase_string = 'Processing Phase - '
                elif self.context.execution_phase == ContextFlags.LEARNING:
                    time = self.scheduler_learning.clock.time
                    time_string = "Time(run: {}, trial: {}, pass: {}, time_step: {}".\
                        format(time.run, time.trial, time.pass_, time.time_step)
                    phase_string = 'Learning Phase - '
                elif self.context.execution_phase == ContextFlags.CONTROL:
                    time_string = ''
                    phase_string = 'Control phase'
                else:
                    raise CompositionError("PROGRAM ERROR:  Unrecognized phase during execution of {}".format(self.name))
                label = '\n{}\n{}{}\n'.format(self.name, phase_string, time_string)
                G.attr(label=label)
                G.attr(labelloc='b')
                G.attr(fontname='Helvetica')
                G.attr(fontsize='14')
                if INITIAL_FRAME in active_items:
                    index = '-'
                else:
                    index = repr(self._component_execution_count)
                image_filename = repr(self.scheduler_processing.clock.simple_time.trial) + '-' + index + '-'
                image_file = self._animate_directory + '/' + image_filename + '.gif'
                G.render(filename = image_filename,
                         directory=self._animate_directory,
                         cleanup=True,
                         # view=True
                         )
                # Append gif to self._animation
                image = Image.open(image_file)
                if not self._save_images:
                    remove(image_file)
                if not hasattr(self, '_animation'):
                    self._animation = [image]
                else:
                    self._animation.append(image)

        # Return graph to show in jupyter
        elif output_fmt == 'jupyter':
            return G
    def execute(
        self,
        inputs=None,
        scheduler_processing=None,
        scheduler_learning=None,
        termination_processing=None,
        termination_learning=None,
        call_before_time_step=None,
        call_before_pass=None,
        call_after_time_step=None,
        call_after_pass=None,
        execution_id=None,
        clamp_input=SOFT_CLAMP,
        targets=None,
        runtime_params=None,
        bin_execute=False,
        context=None
    ):
        '''
            Passes inputs to any Nodes receiving inputs directly from the user (via the "inputs" argument) then
            coordinates with the Scheduler to receive and execute sets of nodes that are eligible to run until
            termination conditions are met.

            Arguments
            ---------

            inputs: { `Mechanism <Mechanism>` or `Composition <Composition>` : list }
                a dictionary containing a key-value pair for each node in the composition that receives inputs from
                the user. For each pair, the key is the node (Mechanism or Composition) and the value is an input,
                the shape of which must match the node's default variable.

            scheduler_processing : Scheduler
                the scheduler object that owns the conditions that will instruct the non-learning execution of this Composition. \
                If not specified, the Composition will use its automatically generated scheduler

            scheduler_learning : Scheduler
                the scheduler object that owns the conditions that will instruct the Learning execution of this Composition. \
                If not specified, the Composition will use its automatically generated scheduler

            execution_id : UUID
                execution_id will typically be set to none and assigned randomly at runtime

            call_before_time_step : callable
                will be called before each `TIME_STEP` is executed

            call_after_time_step : callable
                will be called after each `TIME_STEP` is executed

            call_before_pass : callable
                will be called before each `PASS` is executed

            call_after_pass : callable
                will be called after each `PASS` is executed

            Returns
            ---------

            output value of the final Mechanism executed in the Composition : various
        '''

        nested = False
        if len(self.input_CIM.path_afferents) > 0:
            nested = True

        runtime_params = self._parse_runtime_params(runtime_params)

        if targets is None:
            targets = {}
        execution_id = self._assign_execution_ids(execution_id)
        origin_nodes = self.get_c_nodes_by_role(CNodeRole.ORIGIN)

        if scheduler_processing is None:
            scheduler_processing = self.scheduler_processing

        if scheduler_learning is None:
            scheduler_learning = self.scheduler_learning

        if nested:
            self.execution_id = self.input_CIM.path_afferents[0].sender.owner.composition._execution_id
            self.input_CIM.context.execution_phase = ContextFlags.PROCESSING
            self.input_CIM.execute(context=ContextFlags.PROCESSING)

        else:
            inputs = self._adjust_execution_stimuli(inputs)
            self._assign_values_to_input_CIM(inputs)

        if termination_processing is None:
            termination_processing = self.termination_processing

        if hasattr(self, "prediction_mechanisms"):
            self._execute_prediction_mechanisms(context=context)

        next_pass_before = 1
        next_pass_after = 1
        if clamp_input:
            soft_clamp_inputs = self._identify_clamp_inputs(SOFT_CLAMP, clamp_input, origin_nodes)
            hard_clamp_inputs = self._identify_clamp_inputs(HARD_CLAMP, clamp_input, origin_nodes)
            pulse_clamp_inputs = self._identify_clamp_inputs(PULSE_CLAMP, clamp_input, origin_nodes)
            no_clamp_inputs = self._identify_clamp_inputs(NO_CLAMP, clamp_input, origin_nodes)
        # run scheduler to receive sets of nodes that may be executed at this time step in any order
        execution_scheduler = scheduler_processing

        if bin_execute == 'Python':
            bin_execute = False

        if bin_execute:
            try:
                self.__bin_initialize()
                if bin_execute == 'LLVMExec':
                    self.__execution.execute(inputs)
                    return self.__execution.extract_node_output(self.output_CIM)

                mechanisms = [n for n in self.c_nodes + [self.input_CIM, self.output_CIM] if isinstance(n, Mechanism)]
                # Generate all mechanism wrappers
                for m in mechanisms:
                    self._get_node_wrapper(m)
                # Compile all node wrappers
                for m in mechanisms:
                    self._get_bin_mechanism(m)

                bin_execute = True
            except Exception as e:
                if bin_execute[:4] == 'LLVM':
                    raise e

                string = "Failed to compile wrapper for `{}' in `{}': {}".format(m.name, self.name, str(e))
                print("WARNING: {}".format(string))
                bin_execute = False

        if bin_execute:
            self.__execution.execute_node(self.input_CIM, inputs)

        if call_before_pass:
            call_before_pass()

        for next_execution_set in execution_scheduler.run(termination_conds=termination_processing, execution_id=execution_id):
            if call_after_pass:
                if next_pass_after == execution_scheduler.clocks[execution_id].get_total_times_relative(TimeScale.PASS, TimeScale.TRIAL):
                    logger.debug('next_pass_after {0}\tscheduler pass {1}'.format(next_pass_after, execution_scheduler.clocks[execution_id].get_total_times_relative(TimeScale.PASS, TimeScale.TRIAL)))
                    call_after_pass()
                    next_pass_after += 1

            if call_before_pass:
                if next_pass_before == execution_scheduler.clocks[execution_id].get_total_times_relative(TimeScale.PASS, TimeScale.TRIAL):
                    call_before_pass()
                    logger.debug('next_pass_before {0}\tscheduler pass {1}'.format(next_pass_before, execution_scheduler.clocks[execution_id].get_total_times_relative(TimeScale.PASS, TimeScale.TRIAL)))
                    next_pass_before += 1

            if call_before_time_step:
                call_before_time_step()

            frozen_values = {}
            new_values = {}
            if bin_execute:
                self.__execution.freeze_values()

            # execute each node with EXECUTING in context
            for node in next_execution_set:
                frozen_values[node] = node.output_values
                if node in origin_nodes:
                    # KAM 8/28 commenting out the below code because it's not necessarily how we want to handle
                    # a recurrent projection on the first time step (meaning, before its node has executed)
                    # FIX: determine the correct behavior for this case & document it

                    # if (
                    #     scheduler_processing.times[execution_id][TimeScale.TRIAL][TimeScale.TIME_STEP] == 0
                    #     and hasattr(node, "recurrent_projection")
                    # ):
                    #     node.recurrent_projection.sender.value = [0.0]
                    if clamp_input:
                        if node in hard_clamp_inputs:
                            # clamp = HARD_CLAMP --> "turn off" recurrent projection
                            if hasattr(node, "recurrent_projection"):
                                node.recurrent_projection.sender.value = [0.0]
                        elif node in no_clamp_inputs:
                            for input_state in node.input_states:
                                self.input_CIM_states[input_state][1].value = 0.0

                if isinstance(node, Mechanism):

                    execution_runtime_params = {}

                    if node in runtime_params:
                        for param in runtime_params[node]:
                            if runtime_params[node][param][1].is_satisfied(scheduler=execution_scheduler,
                                                                           # KAM 5/15/18 - not sure if this will always be the correct execution id:
                                                                                execution_id=self._execution_id):
                                execution_runtime_params[param] = runtime_params[node][param][0]

                    if bin_execute:
                        self.__execution.execute_node(node)
                    else:
                        node.context.execution_phase = ContextFlags.PROCESSING
                        if node is not self.controller:
                            node.execute(runtime_params=execution_runtime_params,
                                         context=ContextFlags.COMPOSITION)

                        for key in node._runtime_params_reset:
                            node._set_parameter_value(key, node._runtime_params_reset[key])
                        node._runtime_params_reset = {}

                        for key in node.function_object._runtime_params_reset:
                            node.function_object._set_parameter_value(key,
                                                                      node.function_object._runtime_params_reset[
                                                                           key])
                        node.function_object._runtime_params_reset = {}
                        node.context.execution_phase = ContextFlags.IDLE

                elif isinstance(node, Composition):
                    if bin_execute:
                        # Values pf node with compiled wrappers are
                        # in binary data structure
                        srcs = set([proj.sender.owner for proj in node.input_CIM.afferents if proj.sender.owner in self.__generated_wrappers])
                        for src_node in srcs:
                            assert src_node in self.c_nodes or src_node is self.input_CIM
                            data = self.__execution.extract_frozen_node_output(src_node)
                            for i, v in enumerate(data):
                                #This sets frozen values
                                src_node.output_states[i].set_value_without_logging(v)

                    ret = node.execute(execution_id=self._execution_id, bin_execute=bin_execute)
                    if bin_execute:
                        # Update result in binary data structure
                        self.__execution.insert_node_output(node, ret)
                        for i, v in enumerate(ret):
                            # Set current output. This will be stored to "new_values" below
                            node.output_CIM.output_states[i].set_value_without_logging(v)

                if node in origin_nodes:
                    if clamp_input:
                        if node in pulse_clamp_inputs:
                            for input_state in node.input_states:
                            # clamp = None --> "turn off" input node
                                self.input_CIM_states[input_state][1].value = 0
                new_values[node] = node.output_values

                for i in range(len(node.output_states)):
                    node.output_states[i].set_value_without_logging(frozen_values[node][i])

            for node in next_execution_set:

                for i in range(len(node.output_states)):
                    node.output_states[i].set_value_without_logging(new_values[node][i])

            if call_after_time_step:
                call_after_time_step()

        if call_after_pass:
            call_after_pass()

        # extract result here
        if bin_execute:
            self.__execution.freeze_values()
            self.__execution.execute_node(self.output_CIM)

            return self.__execution.extract_node_output(self.output_CIM)

        self.output_CIM.context.execution_phase = ContextFlags.PROCESSING
        self.output_CIM.execute(context=ContextFlags.PROCESSING)

        output_values = []

        for i in range(0, len(self.output_CIM.output_states)):
            output_values.append(self.output_CIM.output_states[i].value)

        # control phase
        if self.context.execution_phase != ContextFlags.INITIALIZING \
                and self.context.execution_phase != ContextFlags.SIMULATION \
                and self.enable_controller:
            if self.controller:
                self.controller.objective_mechanism.execute(context=context)
                # KAM - temporary solution for assiging control signal values
                allocation_policy = self.controller.execute(context=context)
                self.controller.apply_control_signal_values(allocation_policy, runtime_params=None, context=None)

        self.output_CIM.context.execution_phase = ContextFlags.PROCESSING
        self.output_CIM.execute(context=ContextFlags.PROCESSING)

        return output_values

    def update_predicted_input(self, context=None):
        predicted_input = {}
        for prediction_mechanism in self.prediction_mechanisms:
            origin_node = self.prediction_origin_pairs[prediction_mechanism]
            node_output = []
            for output_state in prediction_mechanism.output_states:
                node_output.append(output_state.value)
            predicted_input[origin_node] = node_output
        return predicted_input

    def reinitialize(self, values):
        for i in range(self.stateful_nodes):
            self.stateful_nodes[i].reinitialize(values[i])

    def run(
        self,
        inputs=None,
        scheduler_processing=None,
        scheduler_learning=None,
        termination_processing=None,
        termination_learning=None,
        execution_id=None,
        num_trials=None,
        call_before_time_step=None,
        call_after_time_step=None,
        call_before_pass=None,
        call_after_pass=None,
        call_before_trial=None,
        call_after_trial=None,
        clamp_input=SOFT_CLAMP,
        targets=None,
        bin_execute=False,
        initial_values=None,
        reinitialize_values=None,
        runtime_params=None,
        context=None
    ):
        '''
            Passes inputs to compositions, then executes
            to receive and execute sets of nodes that are eligible to run until termination conditions are met.

            Arguments
            ---------

            inputs: { `Mechanism <Mechanism>` : list } or { `Composition <Composition>` : list }
                a dictionary containing a key-value pair for each Node in the composition that receives inputs from
                the user. For each pair, the key is the Node and the value is a list of inputs. Each input in the
                list corresponds to a certain `TRIAL`.

            scheduler_processing : Scheduler
                the scheduler object that owns the conditions that will instruct the non-learning execution of
                this Composition. If not specified, the Composition will use its automatically generated scheduler.

            scheduler_learning : Scheduler
                the scheduler object that owns the conditions that will instruct the Learning execution of
                this Composition. If not specified, the Composition will use its automatically generated scheduler.

            execution_id : UUID
                execution_id will typically be set to none and assigned randomly at runtime.

            num_trials : int
                typically, the composition will infer the number of trials from the length of its input specification.
                To reuse the same inputs across many trials, you may specify an input dictionary with lists of length 1,
                or use default inputs, and select a number of trials with num_trials.

            call_before_time_step : callable
                will be called before each `TIME_STEP` is executed.

            call_after_time_step : callable
                will be called after each `TIME_STEP` is executed.

            call_before_pass : callable
                will be called before each `PASS` is executed.

            call_after_pass : callable
                will be called after each `PASS` is executed.

            call_before_trial : callable
                will be called before each `TRIAL` is executed.

            call_after_trial : callable
                will be called after each `TRIAL` is executed.

            initial_values : Dict[Node: Node Value]
                sets the values of nodes before the start of the run. This is useful in cases where a node's value is
                used before that node executes for the first time (usually due to recurrence or control).

            runtime_params : Dict[Node: Dict[Param: Tuple(Value, Condition)]]
                nested dictionary of (value, `Condition`) tuples for parameters of Nodes (`Mechanisms <Mechanism>` or
                `Compositions <Composition>` of the Composition; specifies alternate parameter values to be used only
                during this `Run` when the specified `Condition` is met.

                Outer dictionary:
                    - *key* - Node
                    - *value* - Runtime Parameter Specification Dictionary

                Runtime Parameter Specification Dictionary:
                    - *key* - keyword corresponding to a parameter of the Node
                    - *value* - tuple in which the index 0 item is the runtime parameter value, and the index 1 item is
                      a `Condition`

                See `Run_Runtime_Parameters` for more details and examples of valid dictionaries.

            Returns
            ---------

            output value of the final Node executed in the composition : various
        '''

        if scheduler_processing is None:
            scheduler_processing = self.scheduler_processing

        # TBI: Learning
        if scheduler_learning is None:
            scheduler_learning = self.scheduler_learning

        if termination_processing is None:
            termination_processing = self.termination_processing

        if initial_values is not None:
            for node in initial_values:
                if node not in self.c_nodes:
                    raise CompositionError("{} (entry in initial_values arg) is not a node in \'{}\'".
                                      format(node.name, self.name))

        if reinitialize_values is None:
            reinitialize_values = {}

        for node in reinitialize_values:
            node.reinitialize(*reinitialize_values[node])

        if self.context.execution_phase != ContextFlags.SIMULATION:
            self._analyze_graph()

        self._analyze_graph()

        execution_id = self._assign_execution_ids(execution_id)

        scheduler_processing._init_counts(execution_id=execution_id)
        # scheduler_learning._init_counts(execution_id=execution_id)

        scheduler_processing.update_termination_conditions(termination_processing)
        # scheduler_learning.update_termination_conditions(termination_learning)

        origin_nodes = self.get_c_nodes_by_role(CNodeRole.ORIGIN)

        # if there is only one origin mechanism, allow inputs to be specified in a list
        if isinstance(inputs, (list, np.ndarray)):
            if len(origin_nodes) == 1:
                inputs = {next(iter(origin_nodes)): inputs}
            else:
                raise CompositionError("Inputs to {} must be specified in a dictionary with a key for each of its {} origin "
                               "nodes.".format(self.name, len(origin_nodes)))
        elif not isinstance(inputs, dict):
            if len(origin_nodes) == 1:
                raise CompositionError(
                    "Inputs to {} must be specified in a list or in a dictionary with the origin mechanism({}) "
                    "as its only key".format(self.name, next(iter(origin_nodes)).name))
            else:
                raise CompositionError("Inputs to {} must be specified in a dictionary with a key for each of its {} origin "
                               "nodes.".format(self.name, len(origin_nodes)))

        inputs, num_inputs_sets = self._adjust_stimulus_dict(inputs)

        if num_trials is not None:
            num_trials = num_trials
        else:
            num_trials = num_inputs_sets

        if targets is None:
            targets = {}

        scheduler_processing._reset_counts_total(TimeScale.RUN, execution_id)

        result = None
        if bin_execute == 'LLVMRun':
            self.__bin_initialize()
            self.results += self.__execution.run(inputs, num_trials, num_inputs_sets)
            return self.results

        # --- RESET FOR NEXT TRIAL ---
        # by looping over the length of the list of inputs - each input represents a TRIAL
        for trial_num in range(num_trials):
            # Execute call before trial "hook" (user defined function)
            if call_before_trial:
                call_before_trial()

            if termination_processing[TimeScale.RUN].is_satisfied(scheduler=scheduler_processing,
                                                                  execution_id=execution_id):
                break
        # PROCESSING ------------------------------------------------------------------------

            # Prepare stimuli from the outside world  -- collect the inputs for this TRIAL and store them in a dict
            execution_stimuli = {}
            stimulus_index = trial_num % num_inputs_sets
            for node in inputs:
                if len(inputs[node]) == 1:
                    execution_stimuli[node] = inputs[node][0]
                    continue
                execution_stimuli[node] = inputs[node][stimulus_index]

            # execute processing
            # pass along the stimuli for this trial
            trial_output = self.execute(inputs=execution_stimuli,
                                        scheduler_processing=scheduler_processing,
                                        scheduler_learning=scheduler_learning,
                                        termination_processing=termination_processing,
                                        termination_learning=termination_learning,
                                        call_before_time_step=call_before_time_step,
                                        call_before_pass=call_before_pass,
                                        call_after_time_step=call_after_time_step,
                                        call_after_pass=call_after_pass,
                                        execution_id=execution_id,
                                        clamp_input=clamp_input,
                                        runtime_params=runtime_params,
                                        bin_execute=bin_execute)

            if self.context.execution_phase != ContextFlags.SIMULATION:
                if isinstance(trial_output, Iterable):
                    result_copy = trial_output.copy()
                else:
                    result_copy = trial_output
                self.results.append(result_copy)

        # LEARNING ------------------------------------------------------------------------
            # Prepare targets from the outside world  -- collect the targets for this TRIAL and store them in a dict
            execution_targets = {}
            target_index = trial_num % num_inputs_sets
            # Assign targets:
            if targets is not None:

                if isinstance(targets, function_type):
                    self.target = targets
                else:
                    for node in targets:
                        if callable(targets[node]):
                            execution_targets[node] = targets[node]
                        else:
                            execution_targets[node] = targets[node][target_index]

                    # devel needs the lines below because target and current_targets are attrs of system
                    # self.target = execution_targets
                    # self.current_targets = execution_targets

            # TBI execute learning
            # pass along the targets for this trial
            # self.learning_composition.execute(execution_targets,
            #                                   scheduler_processing,
            #                                   scheduler_learning,
            #                                   call_before_time_step,
            #                                   call_before_pass,
            #                                   call_after_time_step,
            #                                   call_after_pass,
            #                                   execution_id,
            #                                   clamp_input,
            #                                   )

            if call_after_trial:
                call_after_trial()

        scheduler_processing.clocks[execution_id]._increment_time(TimeScale.RUN)

        # return trial_output
        return self.results

<<<<<<< HEAD
    def _save_state(self):
        saved_state = {}
        for node in self.stateful_nodes + self.prediction_mechanisms:
            # "save" the current state of each stateful mechanism by storing the values of each of its stateful
            # attributes in the reinitialization_values dictionary; this gets passed into run and used to call
            # the reinitialize method on each stateful mechanism.
            reinitialization_value = []

            if isinstance(node, Composition):
                # TBI: Store state for a Composition, Reinitialize Composition
                pass
            elif isinstance(node, Mechanism):
                if isinstance(node.function_object, Integrator):
                    for attr in node.function_object.stateful_attributes:
                        reinitialization_value.append(getattr(node.function_object, attr))
                elif hasattr(node, "integrator_function"):
                    if isinstance(node.integrator_function, Integrator):
                        for attr in node.integrator_function.stateful_attributes:
                            reinitialization_value.append(getattr(node.integrator_function, attr))

            saved_state[node] = reinitialization_value

        node_values = {}
        for node in self.c_nodes:
            node_values[node] = (node.value, node.output_values)
        return saved_state, node_values

    def before_simulations(self, context=None):
        predicted_input = self.update_predicted_input()
        print("composition's predicted input = ", predicted_input)
        num_trials = 1
        reinitialize_values, node_values = self._save_state()

        return predicted_input, num_trials, reinitialize_values, node_values

    def after_simulations(self, reinitialize_values, node_values, context=None):

        for node in reinitialize_values:
            node.reinitialize(*reinitialize_values[node])

        for node in node_values:
            node.value = node_values[node][0]
            for i in range(len(node.output_states)):
                node.output_states[i].value = node_values[node][1][i]

    def get_param_struct_type(self):
        mech_param_type_list = [m.get_param_struct_type() for m in self.c_nodes]
        mech_param_type_list.append(self.input_CIM.get_param_struct_type())
        mech_param_type_list.append(self.output_CIM.get_param_struct_type())
        proj_param_type_list = [p.get_param_struct_type() for p in self.projections]
=======
    def _get_param_struct_type(self, ctx):
        mech_param_type_list = [ctx.get_param_struct_type(m) for m in self.c_nodes]
        mech_param_type_list.append(ctx.get_param_struct_type(self.input_CIM))
        mech_param_type_list.append(ctx.get_param_struct_type(self.output_CIM))
        proj_param_type_list = [ctx.get_param_struct_type(p) for p in self.projections]
>>>>>>> b9f95d66
        return ir.LiteralStructType([
            ir.LiteralStructType(mech_param_type_list),
            ir.LiteralStructType(proj_param_type_list)])

    def _get_context_struct_type(self, ctx):
        mech_ctx_type_list = [ctx.get_context_struct_type(m) for m in self.c_nodes]
        mech_ctx_type_list.append(ctx.get_context_struct_type(self.input_CIM))
        mech_ctx_type_list.append(ctx.get_context_struct_type(self.output_CIM))
        proj_ctx_type_list = [ctx.get_context_struct_type(p) for p in self.projections]
        return ir.LiteralStructType([
            ir.LiteralStructType(mech_ctx_type_list),
            ir.LiteralStructType(proj_ctx_type_list)])

    def _get_input_struct_type(self, ctx):
        return ctx.get_input_struct_type(self.input_CIM)

    def _get_output_struct_type(self, ctx):
        return ctx.get_output_struct_type(self.output_CIM)

    def _get_data_struct_type(self, ctx):
        output_type_list = [ctx.get_output_struct_type(m) for m in self.c_nodes]
        output_type_list.append(ctx.get_output_struct_type(self.input_CIM))
        output_type_list.append(ctx.get_output_struct_type(self.output_CIM))

        data = [ir.LiteralStructType(output_type_list)]
        for node in self.c_nodes:
            nested_data = node._get_data_struct_type(ctx) if hasattr(node, '_get_data_struct_type') else ir.LiteralStructType([])
            data.append(nested_data)
        return ir.LiteralStructType(data)

    def get_context_initializer(self):
        mech_contexts = [tuple(m.get_context_initializer()) for m in self.c_nodes]
        mech_contexts.append(tuple(self.input_CIM.get_context_initializer()))
        mech_contexts.append(tuple(self.output_CIM.get_context_initializer()))
        proj_contexts = [tuple(p.get_context_initializer()) for p in self.projections]
        return (tuple(mech_contexts), tuple(proj_contexts))

    def get_param_initializer(self):
        mech_params = [tuple(m.get_param_initializer()) for m in self.c_nodes]
        mech_params.append(tuple(self.input_CIM.get_param_initializer()))
        mech_params.append(tuple(self.output_CIM.get_param_initializer()))
        proj_params = [tuple(p.get_param_initializer()) for p in self.projections]
        return (tuple(mech_params), tuple(proj_params))

    def _get_data_initializer(self):
        output = [[os.value for os in m.output_states] for m in self.c_nodes]
        output.append([os.value for os in self.input_CIM.output_states])
        output.append([os.value for os in self.output_CIM.output_states])
        data = [output]
        for node in self.c_nodes:
            nested_data = node._get_data_initializer() if hasattr(node, '_get_data_initializer') else []
            data.append(nested_data)
        return pnlvm._tupleize(data)

    def __get_node_index(self, node):
        if node is self.input_CIM:
            return len(self.c_nodes)
        elif node is self.output_CIM:
            return len(self.c_nodes) + 1
        else:
            return self.c_nodes.index(node)

    def _get_node_wrapper(self, node):
        if node not in self.__generated_wrappers:
            wrapper = self.__gen_node_wrapper(node)
            self.__generated_wrappers[node] = wrapper
            return wrapper

        return self.__generated_wrappers[node]

    def _get_bin_mechanism(self, mechanism):
        if mechanism not in self.__compiled_mech:
            wrapper = self._get_node_wrapper(mechanism)
            bin_f = pnlvm.LLVMBinaryFunction.get(wrapper)
            self.__compiled_mech[mechanism] = bin_f
            return bin_f

        return self.__compiled_mech[mechanism]

    def _get_execution_wrapper(self):
        if self.__generated_execution is None:
            self.__generated_execution = self.__gen_exec_wrapper()

        return self.__generated_execution

    def _get_bin_execution(self):
        if self.__compiled_execution is None:
            wrapper = self._get_execution_wrapper()
            bin_f = pnlvm.LLVMBinaryFunction.get(wrapper)
            self.__compiled_execution = bin_f

        return self.__compiled_execution

    def _get_bin_run(self):
        if self.__compiled_run is None:
            wrapper = self.__gen_run_wrapper()
            bin_f = pnlvm.LLVMBinaryFunction.get(wrapper)
            self.__compiled_run = bin_f

        return self.__compiled_run

    def reinitialize(self):
        self.__execution = None

    def __bin_initialize(self):
        if self.__execution is None:
            self.__execution = pnlvm.CompExecution(self)

    def __gen_node_wrapper(self, node):
        is_mech = isinstance(node, Mechanism)

        func_name = None
        with pnlvm.LLVMBuilderContext() as ctx:
            func_name = ctx.get_unique_name("comp_wrap_" + node.name)
            data_struct_ptr = self._get_data_struct_type(ctx).as_pointer()
            args = [
                ctx.get_context_struct_type(self).as_pointer(),
                ctx.get_param_struct_type(self).as_pointer(),
                ctx.get_input_struct_type(self).as_pointer(),
                data_struct_ptr, data_struct_ptr]

            if not is_mech:
                # Add condition struct
                cond_gen = pnlvm.helpers.ConditionGenerator(ctx, self)
                cond_ty = cond_gen.get_condition_struct_type().as_pointer()
                args.append(cond_ty)

            func_ty = ir.FunctionType(ir.VoidType(), tuple(args))
            llvm_func = ir.Function(ctx.module, func_ty, name=func_name)
            llvm_func.attributes.add('argmemonly')
            context, params, comp_in, data_in, data_out = llvm_func.args[:5]
            cond_ptr = llvm_func.args[-1]


            for a in llvm_func.args:
                a.attributes.add('nonnull')
                a.attributes.add('noalias')

            # Create entry block
            block = llvm_func.append_basic_block(name="entry")
            builder = ir.IRBuilder(block)

            if is_mech:
                m_function = ctx.get_llvm_function(node)
            else:
                m_func_name = node._get_execution_wrapper()
                m_function = ctx.get_llvm_function(m_func_name)

            if node is self.input_CIM:
                m_in = comp_in
                incoming_projections = []
            elif not is_mech:
                m_in = builder.alloca(m_function.args[2].type.pointee)
                incoming_projections = node.input_CIM.afferents
            else:
                m_in = builder.alloca(m_function.args[2].type.pointee)
                incoming_projections = node.afferents

            # Run all incoming projections
            #TODO: This should filter out projections with different execution ID

            for par_proj in incoming_projections:
                # Skip autoassociative projections
                if par_proj.sender.owner is par_proj.receiver.owner:
                    continue

                proj_idx = self.projections.index(par_proj)

                # Get parent mechanism
                par_mech = par_proj.sender.owner

                proj_params = builder.gep(params, [ctx.int32_ty(0), ctx.int32_ty(1), ctx.int32_ty(proj_idx)])
                proj_context = builder.gep(context, [ctx.int32_ty(0), ctx.int32_ty(1), ctx.int32_ty(proj_idx)])
                proj_function = ctx.get_llvm_function(par_proj)

                output_s = par_proj.sender
                assert output_s in par_mech.output_states
                if par_mech is self.input_CIM or par_mech is self.output_CIM \
                    or par_mech in self.c_nodes:
                    par_idx = self.__get_node_index(par_mech)
                else:
                    comp = par_mech.composition
                    assert par_mech is comp.output_CIM
                    par_idx = self.c_nodes.index(comp)
                output_state_idx = par_mech.output_states.index(output_s)
                proj_in = builder.gep(data_in, [ctx.int32_ty(0),
                                                ctx.int32_ty(0),
                                                ctx.int32_ty(par_idx),
                                                ctx.int32_ty(output_state_idx)])

                state = par_proj.receiver
                assert state.owner is node or state.owner is node.input_CIM
                if state in state.owner.input_states:
                    state_idx = state.owner.input_states.index(state)

                    assert par_proj in state.pathway_projections
                    projection_idx = state.pathway_projections.index(par_proj)

                    # Adjust for AutoAssociative projections
                    for i in range(projection_idx):
                        if isinstance(state.pathway_projections[i], AutoAssociativeProjection):
                            projection_idx -= 1
                elif state in state.owner.parameter_states:
                    state_idx = state.owner.parameter_states.index(state) + len(state.owner.input_states)

                    assert par_proj in state.mod_afferents
                    projection_idx = state.mod_afferents.index(par_proj)
                else:
                    # Unknown state
                    assert False

                assert state_idx < len(m_in.type.pointee)
                assert projection_idx < len(m_in.type.pointee.elements[state_idx])
                proj_out = builder.gep(m_in, [ctx.int32_ty(0),
                                              ctx.int32_ty(state_idx),
                                              ctx.int32_ty(projection_idx)])

                if proj_in.type != proj_function.args[2].type:
                    assert node is self.output_CIM
                    proj_in = builder.bitcast(proj_in, proj_function.args[2].type)
                builder.call(proj_function, [proj_params, proj_context, proj_in, proj_out])


            idx = ctx.int32_ty(self.__get_node_index(node))
            zero = ctx.int32_ty(0)
            m_params = builder.gep(params, [zero, zero, idx])
            m_context = builder.gep(context, [zero, zero, idx])
            m_out = builder.gep(data_out, [zero, zero, idx])
            if is_mech:
                builder.call(m_function, [m_params, m_context, m_in, m_out])
            else:
                # Condition and data structures includes parent first
                nested_idx = ctx.int32_ty(self.__get_node_index(node) + 1)
                m_data = builder.gep(data_in, [zero, nested_idx])
                m_cond = builder.gep(cond_ptr, [zero, nested_idx])
                builder.call(m_function, [m_context, m_params, m_in, m_data, m_cond])
                # Copy output of the nested composition to its output place
                output_idx = node.__get_node_index(node.output_CIM)
                result = builder.gep(m_data, [zero, zero, ctx.int32_ty(output_idx)])
                builder.store(builder.load(result), m_out)

            builder.ret_void()

        return func_name

    def __get_processing_condition_set(self, node):
        dep_group = []
        for group in self.scheduler_processing.consideration_queue:
            if node in group:
                break
            dep_group = group

        # NOTE: This is not ideal we don't need to depend on
        # the entire previous group. Only our dependencies
        cond = [EveryNCalls(dep, 1) for dep in dep_group]
        if node not in self.scheduler_processing.condition_set.conditions:
            cond.append(Always())
        else:
            cond += self.scheduler_processing.condition_set.conditions[node]

        return All(*cond)

    def __gen_exec_wrapper(self):
        func_name = None
        llvm_func = None
        with pnlvm.LLVMBuilderContext() as ctx:
            # Create condition generator
            cond_gen = pnlvm.helpers.ConditionGenerator(ctx, self)

            func_name = ctx.get_unique_name('exec_wrap_' + self.name)
            func_ty = ir.FunctionType(ir.VoidType(), (
                ctx.get_context_struct_type(self).as_pointer(),
                ctx.get_param_struct_type(self).as_pointer(),
                ctx.get_input_struct_type(self).as_pointer(),
                self._get_data_struct_type(ctx).as_pointer(),
                cond_gen.get_condition_struct_type().as_pointer()))
            llvm_func = ir.Function(ctx.module, func_ty, name=func_name)
            llvm_func.attributes.add('argmemonly')
            context, params, comp_in, data, cond = llvm_func.args
            for a in llvm_func.args:
                a.attributes.add('nonnull')
                a.attributes.add('noalias')

            # Create entry block
            entry_block = llvm_func.append_basic_block(name="entry")
            builder = ir.IRBuilder(entry_block)

            # Call input CIM
            input_cim_name = self._get_node_wrapper(self.input_CIM);
            input_cim_f = ctx.get_llvm_function(input_cim_name)
            builder.call(input_cim_f, [context, params, comp_in, data, data])

            # Allocate run set structure
            run_set_type = ir.ArrayType(ir.IntType(1), len(self.c_nodes))
            run_set_ptr = builder.alloca(run_set_type, name="run_set")

            # Allocate temporary output storage
            output_storage = builder.alloca(data.type.pointee, name="output_storage")

            iter_ptr = builder.alloca(ctx.int32_ty, name="iter_counter")
            builder.store(ctx.int32_ty(0), iter_ptr)

            loop_condition = builder.append_basic_block(name="scheduling_loop_condition")
            builder.branch(loop_condition)

            # Generate a while not 'end condition' loop
            builder.position_at_end(loop_condition)
            run_cond = cond_gen.generate_sched_condition(builder,
                            self.termination_processing[TimeScale.TRIAL],
                            cond, None)
            run_cond = builder.not_(run_cond, name="not_run_cond")

            loop_body = builder.append_basic_block(name="scheduling_loop_body")
            exit_block = builder.append_basic_block(name="exit")
            builder.cbranch(run_cond, loop_body, exit_block)


            # Generate loop body
            builder.position_at_end(loop_body)

            zero = ctx.int32_ty(0)
            any_cond = ir.IntType(1)(0)

            # Calculate execution set before running the mechanisms
            for idx, mech in enumerate(self.c_nodes):
                run_set_mech_ptr = builder.gep(run_set_ptr,
                                               [zero, ctx.int32_ty(idx)],
                                               name="run_cond_ptr_" + mech.name)
                mech_cond = cond_gen.generate_sched_condition(builder,
                                self.__get_processing_condition_set(mech),
                                cond, mech)
                ran = cond_gen.generate_ran_this_pass(builder, cond, mech)
                mech_cond = builder.and_(mech_cond, builder.not_(ran),
                                         name="run_cond_" + mech.name)
                any_cond = builder.or_(any_cond, mech_cond, name="any_ran_cond")
                builder.store(mech_cond, run_set_mech_ptr)

            for idx, mech in enumerate(self.c_nodes):
                run_set_mech_ptr = builder.gep(run_set_ptr, [zero, ctx.int32_ty(idx)])
                mech_cond = builder.load(run_set_mech_ptr, name="mech_" + mech.name + "_should_run")
                with builder.if_then(mech_cond):
                    mech_name = self._get_node_wrapper(mech);
                    mech_f = ctx.get_llvm_function(mech_name)
                    if isinstance(mech, Mechanism):
                        builder.call(mech_f, [context, params, comp_in, data, output_storage])
                    else:
                        builder.call(mech_f, [context, params, comp_in, data, output_storage, cond])

                    cond_gen.generate_update_after_run(builder, cond, mech)

            # Writeback results
            for idx, mech in enumerate(self.c_nodes):
                run_set_mech_ptr = builder.gep(run_set_ptr, [zero, ctx.int32_ty(idx)])
                mech_cond = builder.load(run_set_mech_ptr, name="mech_" + mech.name + "_ran")
                with builder.if_then(mech_cond):
                    out_ptr = builder.gep(output_storage, [zero, zero, ctx.int32_ty(idx)], name="result_ptr_" + mech.name)
                    data_ptr = builder.gep(data, [zero, zero, ctx.int32_ty(idx)],
                                           name="data_result_" + mech.name)
                    builder.store(builder.load(out_ptr), data_ptr)

            # Update step counter
            with builder.if_then(any_cond):
                cond_gen.bump_ts(builder, cond)

            # Increment number of iterations
            iters = builder.load(iter_ptr, name="iterw")
            iters = builder.add(iters, ctx.int32_ty(1), name="iterw_inc")
            builder.store(iters, iter_ptr)

            max_iters = len(self.scheduler_processing.consideration_queue)
            completed_pass = builder.icmp_unsigned("==", iters,
                                                   ctx.int32_ty(max_iters),
                                                   name="completed_pass")
            # Increment pass and reset time step
            with builder.if_then(completed_pass):
                builder.store(zero, iter_ptr)
                # Bumping automatically zeros lower elements
                cond_gen.bump_ts(builder, cond, (0, 1, 0))

            builder.branch(loop_condition)

            builder.position_at_end(exit_block)
            # Call output CIM
            output_cim_name = self._get_node_wrapper(self.output_CIM);
            output_cim_f = ctx.get_llvm_function(output_cim_name)
            builder.call(output_cim_f, [context, params, comp_in, data, data])

            # Bump run counter
            cond_gen.bump_ts(builder, cond, (1, 0, 0))

            builder.ret_void()
        return func_name

    def __gen_run_wrapper(self):
        func_name = None
        with pnlvm.LLVMBuilderContext() as ctx:
            func_name = ctx.get_unique_name('run_wrap_' + self.name)
            func_ty = ir.FunctionType(ir.VoidType(), (
                ctx.get_context_struct_type(self).as_pointer(),
                ctx.get_param_struct_type(self).as_pointer(),
                self._get_data_struct_type(ctx).as_pointer(),
                ctx.get_input_struct_type(self).as_pointer(),
                ctx.get_output_struct_type(self).as_pointer(),
                ctx.int32_ty.as_pointer(),
                ctx.int32_ty.as_pointer()))
            llvm_func = ir.Function(ctx.module, func_ty, name=func_name)
            llvm_func.attributes.add('argmemonly')
            context, params, data, data_in, data_out, runs_ptr, inputs_ptr = llvm_func.args
            for a in llvm_func.args:
                a.attributes.add('nonnull')
                a.attributes.add('noalias')

            # Create entry block
            entry_block = llvm_func.append_basic_block(name="entry")
            builder = ir.IRBuilder(entry_block)

            # Allocate and initialize condition structure
            cond_gen = pnlvm.helpers.ConditionGenerator(ctx, self)
            cond_type = cond_gen.get_condition_struct_type()
            cond = builder.alloca(cond_type)
            cond_init = cond_type(cond_gen.get_condition_initializer())
            builder.store(cond_init, cond)

            iter_ptr = builder.alloca(ctx.int32_ty, name="iter_counter")
            builder.store(ctx.int32_ty(0), iter_ptr)

            loop_condition = builder.append_basic_block(name="run_loop_condition")
            builder.branch(loop_condition)

            # Generate a while not 'end condition' loop
            builder.position_at_end(loop_condition)
            count = builder.load(iter_ptr)
            runs = builder.load(runs_ptr)
            run_cond = builder.icmp_unsigned('<', count, runs)

            loop_body = builder.append_basic_block(name="run_loop_body")
            exit_block = builder.append_basic_block(name="exit")
            builder.cbranch(run_cond, loop_body, exit_block)

            # Generate loop body
            builder.position_at_end(loop_body)

            # Current iteration
            iters = builder.load(iter_ptr);

            # Get the right input stimulus
            input_idx = builder.urem(iters, builder.load(inputs_ptr))
            data_in_ptr = builder.gep(data_in, [input_idx])

            # Call execution
            exec_f_name = self._get_execution_wrapper()
            exec_f = ctx.get_llvm_function(exec_f_name)
            builder.call(exec_f, [context, params, data_in_ptr, data, cond])

            # Extract output_CIM result
            idx = self.__get_node_index(self.output_CIM)
            result_ptr = builder.gep(data, [ctx.int32_ty(0), ctx.int32_ty(0), ctx.int32_ty(idx)])
            output_ptr = builder.gep(data_out, [iters])
            result = builder.load(result_ptr)
            builder.store(result, output_ptr)

            # increment counter
            iters = builder.add(iters, ctx.int32_ty(1))
            builder.store(iters, iter_ptr)
            builder.branch(loop_condition)

            builder.position_at_end(exit_block)

            builder.store(builder.load(iter_ptr), runs_ptr)

            builder.ret_void()

        return func_name

    def run_simulation(self):
        print("simulation runs now")

    def _input_matches_variable(self, input_value, var):
        # input_value states are uniform
        if np.shape(np.atleast_2d(input_value)) == np.shape(var):
            return "homogeneous"
        # input_value states have different lengths
        elif len(np.shape(var)) == 1 and isinstance(var[0], (list, np.ndarray)):
            for i in range(len(input_value)):
                if len(input_value[i]) != len(var[i]):
                    return False
            return "heterogeneous"
        return False

    # NOTE (CW 9/28): this is mirrored in autodiffcomposition.py, so any changes made here should also be made there
    def _adjust_stimulus_dict(self, stimuli):

        # STEP 1: validate that there is a one-to-one mapping of input entries to origin nodes


        # Check that all of the nodes listed in the inputs dict are ORIGIN nodes in the self
        origin_nodes = self.get_c_nodes_by_role(CNodeRole.ORIGIN)
        for node in stimuli.keys():
            if not node in origin_nodes:
                raise CompositionError("{} in inputs dict for {} is not one of its ORIGIN nodes".
                               format(node.name, self.name))
        # Check that all of the ORIGIN nodes are represented - if not, use default_variable
        for node in origin_nodes:
            if not node in stimuli:
                # Change error below to warning??
                # raise RunError("Entry for ORIGIN Node {} is missing from the inputs dict for {}".
                #                format(node.name, self.name))
                stimuli[node] = node.default_external_input_values

        # STEP 2: Loop over all dictionary entries to validate their content and adjust any convenience notations:

        # (1) Replace any user provided convenience notations with values that match the following specs:
        # a - all dictionary values are lists containing and input value on each trial (even if only one trial)
        # b - each input value is a 2d array that matches variable
        # example: { Mech1: [Fully_specified_input_for_mech1_on_trial_1, Fully_specified_input_for_mech1_on_trial_2 … ],
        #            Mech2: [Fully_specified_input_for_mech2_on_trial_1, Fully_specified_input_for_mech2_on_trial_2 … ]}
        # (2) Verify that all mechanism values provide the same number of inputs (check length of each dictionary value)

        adjusted_stimuli = {}
        nums_input_sets = set()
        for node, stim_list in stimuli.items():
            if isinstance(node, Composition):
                if isinstance(stim_list, dict):

                    adjusted_stimulus_dict, num_trials = node._adjust_stimulus_dict(stim_list)
                    translated_stimulus_dict = {}

                    # first time through the stimulus dictionary, assemble a dictionary in which the keys are input CIM
                    # InputStates and the values are lists containing the first input value
                    for nested_origin_node, values in adjusted_stimulus_dict.items():
                        first_value = values[0]
                        for i in range(len(first_value)):
                            input_state = nested_origin_node.external_input_states[i]
                            input_cim_input_state = node.input_CIM_states[input_state][0]
                            translated_stimulus_dict[input_cim_input_state] = [first_value[i]]
                            # then loop through the stimulus dictionary again for each remaining trial
                            for trial in range(1, num_trials):
                                translated_stimulus_dict[input_cim_input_state].append(values[trial][i])

                    adjusted_stimulus_list = []
                    for trial in range(num_trials):
                        trial_adjusted_stimulus_list = []
                        for state in node.external_input_states:
                            trial_adjusted_stimulus_list.append(translated_stimulus_dict[state][trial])
                        adjusted_stimulus_list.append(trial_adjusted_stimulus_list)
                    stimuli[node] = adjusted_stimulus_list

            # excludes any input states marked "internal_only" (usually recurrent)
            input_must_match = node.external_input_values

            if input_must_match == []:
                # all input states are internal_only
                continue

            check_spec_type = self._input_matches_variable(stim_list, input_must_match)
            # If a node provided a single input, wrap it in one more list in order to represent trials
            if check_spec_type == "homogeneous" or check_spec_type == "heterogeneous":
                if check_spec_type == "homogeneous":
                    # np.atleast_2d will catch any single-input states specified without an outer list
                    # e.g. [2.0, 2.0] --> [[2.0, 2.0]]
                    adjusted_stimuli[node] = [np.atleast_2d(stim_list)]
                else:
                    adjusted_stimuli[node] = [stim_list]
                nums_input_sets.add(1)

            else:
                adjusted_stimuli[node] = []
                for stim in stimuli[node]:
                    check_spec_type = self._input_matches_variable(stim, input_must_match)
                    # loop over each input to verify that it matches variable
                    if check_spec_type == False:
                        err_msg = "Input stimulus ({}) for {} is incompatible with its external_input_values ({}).".\
                            format(stim, node.name, input_must_match)
                        # 8/3/17 CW: I admit the error message implementation here is very hacky; but it's at least not a hack
                        # for "functionality" but rather a hack for user clarity
                        if "KWTA" in str(type(node)):
                            err_msg = err_msg + " For KWTA mechanisms, remember to append an array of zeros (or other values)" \
                                                " to represent the outside stimulus for the inhibition input state, and " \
                                                "for systems, put your inputs"
                        raise RunError(err_msg)
                    elif check_spec_type == "homogeneous":
                        # np.atleast_2d will catch any single-input states specified without an outer list
                        # e.g. [2.0, 2.0] --> [[2.0, 2.0]]
                        adjusted_stimuli[node].append(np.atleast_2d(stim))
                    else:
                        adjusted_stimuli[node].append(stim)
                nums_input_sets.add(len(stimuli[node]))
        if len(nums_input_sets) > 1:
            if 1 in nums_input_sets:
                nums_input_sets.remove(1)
                if len(nums_input_sets) > 1:
                    raise CompositionError("The input dictionary for {} contains input specifications of different "
                                           "lengths ({}). The same number of inputs must be provided for each node "
                                           "in a Composition.".format(self.name, nums_input_sets))
            else:
                raise CompositionError("The input dictionary for {} contains input specifications of different "
                                       "lengths ({}). The same number of inputs must be provided for each node "
                                       "in a Composition.".format(self.name, nums_input_sets))
        num_input_sets = nums_input_sets.pop()
        return adjusted_stimuli, num_input_sets

    def _adjust_execution_stimuli(self, stimuli):
        adjusted_stimuli = {}
        for node, stimulus in stimuli.items():
            if isinstance(node, Composition):
                input_must_match = node.external_input_values
                if isinstance(stimulus, dict):
                    adjusted_stimulus_dict = node._adjust_stimulus_dict(stimulus)
                    adjusted_stimuli[node] = adjusted_stimulus_dict
                    continue
            else:
                input_must_match = node.default_external_input_values


            check_spec_type = self._input_matches_variable(stimulus, input_must_match)
            # If a node provided a single input, wrap it in one more list in order to represent trials
            if check_spec_type == "homogeneous" or check_spec_type == "heterogeneous":
                if check_spec_type == "homogeneous":
                    # np.atleast_2d will catch any single-input states specified without an outer list
                    # e.g. [2.0, 2.0] --> [[2.0, 2.0]]
                    adjusted_stimuli[node] = np.atleast_2d(stimulus)
                else:
                    adjusted_stimuli[node] = stimulus

            else:
                raise CompositionError("Input stimulus ({}) for {} is incompatible with its variable ({})."
                                       .format(stimulus, node.name, input_must_match))
        return adjusted_stimuli

    @property
    def input_states(self):
        """Returns all InputStates that belong to the Input CompositionInterfaceMechanism"""
        return self.input_CIM.input_states

    @property
    def output_states(self):
        """Returns all OutputStates that belong to the Output CompositionInterfaceMechanism"""
        return self.output_CIM.output_states

    @property
    def output_values(self):
        """Returns values of all OutputStates that belong to the Output CompositionInterfaceMechanism"""
        output_values = []
        for state in self.output_CIM.output_states:
            output_values.append(state.value)
        return output_values

    @property
    def input_state(self):
        """Returns the index 0 InputState that belongs to the Input CompositionInterfaceMechanism"""
        return self.input_CIM.input_states[0]

    @property
    def input_values(self):
        """Returns values of all InputStates that belong to the Input CompositionInterfaceMechanism"""
        input_values = []
        for state in self.input_CIM.input_states:
            input_values.append(state.value)
        return input_values

    #  For now, external_input_states == input_states and external_input_values == input_values
    #  They could be different in the future depending on new features (ex. if we introduce recurrent compositions)
    #  Useful to have this property for treating Compositions the same as Mechanisms in run & execute
    @property
    def external_input_states(self):
        """Returns all external InputStates that belong to the Input CompositionInterfaceMechanism"""
        try:
            return [input_state for input_state in self.input_CIM.input_states if not input_state.internal_only]
        except (TypeError, AttributeError):
            return None

    @property
    def external_input_values(self):
        """Returns values of all external InputStates that belong to the Input CompositionInterfaceMechanism"""
        try:
            return [input_state.value for input_state in self.input_CIM.input_states if not input_state.internal_only]
        except (TypeError, AttributeError):
            return None

    @property
    def default_external_input_values(self):
        """Returns the default values of all external InputStates that belong to the Input CompositionInterfaceMechanism"""
        try:
            return [input_state.instance_defaults.value for input_state in self.input_CIM.input_states if not input_state.internal_only]
        except (TypeError, AttributeError):
            return None


    @property
    def stateful_nodes(self):
        """
        List of all nodes in the system that are currently marked as stateful. For Mechanisms, statefulness is
        determined by checking whether node.has_initializers is True. For Compositions, statefulness is determined
        by checking whether the

        Returns
        -------
        all stateful nodes in the system : List[Node]

        """

        stateful_nodes = []
        for node in self.c_nodes:
            if isinstance(node, Composition):
                if len(node.stateful_nodes) > 0:
                    stateful_nodes.append(node)
            elif node.has_initializers:
                stateful_nodes.append(node)

        return stateful_nodes

    @property
    def output_state(self):
        """Returns the index 0 OutputState that belongs to the Output CompositionInterfaceMechanism"""
        return self.output_CIM.output_states[0]
<|MERGE_RESOLUTION|>--- conflicted
+++ resolved
@@ -3341,7 +3341,6 @@
         # return trial_output
         return self.results
 
-<<<<<<< HEAD
     def _save_state(self):
         saved_state = {}
         for node in self.stateful_nodes + self.prediction_mechanisms:
@@ -3387,18 +3386,11 @@
             for i in range(len(node.output_states)):
                 node.output_states[i].value = node_values[node][1][i]
 
-    def get_param_struct_type(self):
-        mech_param_type_list = [m.get_param_struct_type() for m in self.c_nodes]
-        mech_param_type_list.append(self.input_CIM.get_param_struct_type())
-        mech_param_type_list.append(self.output_CIM.get_param_struct_type())
-        proj_param_type_list = [p.get_param_struct_type() for p in self.projections]
-=======
     def _get_param_struct_type(self, ctx):
         mech_param_type_list = [ctx.get_param_struct_type(m) for m in self.c_nodes]
         mech_param_type_list.append(ctx.get_param_struct_type(self.input_CIM))
         mech_param_type_list.append(ctx.get_param_struct_type(self.output_CIM))
         proj_param_type_list = [ctx.get_param_struct_type(p) for p in self.projections]
->>>>>>> b9f95d66
         return ir.LiteralStructType([
             ir.LiteralStructType(mech_param_type_list),
             ir.LiteralStructType(proj_param_type_list)])
