--- conflicted
+++ resolved
@@ -869,11 +869,7 @@
             # KAM 4/11/19 switched from a try/except to hasattr because in the case where we don't
             # have an adapt method, we also don't need to call the net_outcome getter
             net_outcome = self.parameters.net_outcome.get(execution_id)
-<<<<<<< HEAD
- 
-=======
-
->>>>>>> 78b42636
+
             self.agent_rep.adapt(_parse_feature_values_from_variable(variable),
                                  control_allocation,
                                  net_outcome,
