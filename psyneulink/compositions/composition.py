--- conflicted
+++ resolved
@@ -46,58 +46,41 @@
 
 """
 
-import collections
-<<<<<<< HEAD
-from collections import Iterable, OrderedDict, namedtuple
-from enum import Enum
-=======
->>>>>>> f8cce9b6
 import logging
 import numpy as np
 import typecheck as tc
 import uuid
 import inspect
 
-from collections import Iterable, OrderedDict
+import collections
+
+from collections import namedtuple, Iterable, OrderedDict
 
 import ctypes
 import psyneulink.llvm as pnlvm
-
 from llvmlite import ir
 
-from psyneulink.components.shellclasses import Composition_Base
+
 from psyneulink.components.component import function_type
-from psyneulink.components.functions.function import InterfaceStateMap
+from psyneulink.components.mechanisms.adaptive.control.controlmechanism import ControlMechanism
 from psyneulink.components.mechanisms.processing.compositioninterfacemechanism import CompositionInterfaceMechanism
-from psyneulink.components.mechanisms.processing.objectivemechanism import ObjectiveMechanism
+from psyneulink.components.mechanisms.processing.integratormechanism import IntegratorMechanism
+from psyneulink.components.mechanisms.processing.objectivemechanism import ObjectiveMechanism, DEFAULT_MONITORED_STATE_EXPONENT, DEFAULT_MONITORED_STATE_MATRIX, DEFAULT_MONITORED_STATE_WEIGHT
 from psyneulink.components.projections.modulatory.modulatoryprojection import ModulatoryProjection_Base
 from psyneulink.components.projections.pathway.mappingprojection import MappingProjection
-<<<<<<< HEAD
-from psyneulink.components.mechanisms.adaptive.control.controlmechanism import ControlMechanism
-from psyneulink.components.mechanisms.processing.integratormechanism import IntegratorMechanism
-from psyneulink.components.mechanisms.processing.objectivemechanism import ObjectiveMechanism, DEFAULT_MONITORED_STATE_EXPONENT, DEFAULT_MONITORED_STATE_MATRIX, DEFAULT_MONITORED_STATE_WEIGHT
+from psyneulink.components.shellclasses import Composition_Base
+from psyneulink.components.functions.function import InterfaceStateMap, Integrator
 from psyneulink.components.shellclasses import Mechanism, Projection
-from psyneulink.components.states.outputstate import OutputState
-from psyneulink.components.functions.function import InterfaceStateMap, Integrator
-=======
-from psyneulink.components.shellclasses import Mechanism, Projection
->>>>>>> f8cce9b6
 from psyneulink.components.states.inputstate import InputState
 from psyneulink.components.states.outputstate import OutputState
 from psyneulink.globals.context import ContextFlags
-<<<<<<< HEAD
-from psyneulink.globals.keywords import ROLES, FUNCTIONS, VALUES, LABELS, BOLD, MATRIX_KEYWORD_VALUES, MONITOR_FOR_CONTROL, OWNER_VALUE, HARD_CLAMP, IDENTITY_MATRIX, NO_CLAMP, PREDICTION_MECHANISM, PULSE_CLAMP, SOFT_CLAMP
-=======
-from psyneulink.globals.keywords import ALL, BOLD, FUNCTIONS, HARD_CLAMP, IDENTITY_MATRIX, LABELS, MATRIX_KEYWORD_VALUES, NO_CLAMP, OWNER_VALUE, PULSE_CLAMP, ROLES, SOFT_CLAMP, VALUES
+from psyneulink.globals.keywords import ALL, BOLD, FUNCTIONS, HARD_CLAMP, IDENTITY_MATRIX, LABELS, MATRIX_KEYWORD_VALUES,  MONITOR_FOR_CONTROL, NO_CLAMP, OWNER_VALUE, PREDICTION_MECHANISM, PULSE_CLAMP, ROLES, SOFT_CLAMP, VALUES
 from psyneulink.globals.registry import register_category
-from psyneulink.globals.utilities import CNodeRole
->>>>>>> f8cce9b6
+from psyneulink.globals.utilities import AutoNumber, CNodeRole
 from psyneulink.library.projections.pathway.autoassociativeprojection import AutoAssociativeProjection
 from psyneulink.scheduling.condition import All, Always, EveryNCalls
 from psyneulink.scheduling.scheduler import Scheduler
 from psyneulink.scheduling.time import TimeScale
-from psyneulink.globals.context import Context
-from psyneulink.globals.utilities import AutoNumber
 
 __all__ = [
 
@@ -426,14 +409,6 @@
     def __init__(self,
                  name=None,
                  controller=None,
-<<<<<<< HEAD
-                 enable_controller=None):
-        # core attributes
-        if name is None:
-            name = "composition"
-        self.context = Context()
-        self.name = name
-=======
                  enable_controller=None,
                  external_input_sources=None):
         # also sets name
@@ -445,7 +420,6 @@
         )
 
         # core attribute
->>>>>>> f8cce9b6
         self.graph = Graph()  # Graph of the Composition
         self._graph_processing = None
         self.c_nodes = []
@@ -499,7 +473,8 @@
         self.__input_struct = None
 
         self.__compiled_mech = {}
-<<<<<<< HEAD
+        self.__compiled_execution = None
+
     def _instantiate_prediction_mechanisms(self, context=None):
 
         if self.controller:
@@ -532,9 +507,8 @@
                 proj.context.execution_phase = ContextFlags.PROCESSING
             prediction_mechanism.context.execution_phase = ContextFlags.PROCESSING
             prediction_mechanism.execute(context=context)
-=======
+
         self.__compiled_execution = None
->>>>>>> f8cce9b6
 
     def __repr__(self):
         return '({0} {1})'.format(type(self).__name__, self.name)
@@ -1348,15 +1322,12 @@
                     self._add_c_node_role(node, CNodeRole.ORIGIN)
         if len(self.scheduler_processing.consideration_queue) > 0:
             for node in self.scheduler_processing.consideration_queue[-1]:
-<<<<<<< HEAD
+
                 if self.controller:
                     if node == self.controller.objective_mechanism:
                         for vertex in graph.get_parents_from_component(node):
                             self._add_c_node_role(vertex.component, CNodeRole.TERMINAL)
                 else:
-=======
-                if node not in self.get_c_nodes_by_role(CNodeRole.OBJECTIVE):
->>>>>>> f8cce9b6
                     self._add_c_node_role(node, CNodeRole.TERMINAL)
         # Identify Origin nodes
         for node in self.c_nodes:
@@ -1365,15 +1336,12 @@
                     self._add_c_node_role(node, CNodeRole.ORIGIN)
             # Identify Terminal nodes
             if graph.get_children_from_component(node) == []:
-<<<<<<< HEAD
+
                 if self.controller:
                     if node == self.controller.objective_mechanism:
                         for vertex in graph.get_parents_from_component(node):
                             self._add_c_node_role(vertex.component, CNodeRole.TERMINAL)
                 else:
-=======
-                if not isinstance(node, ObjectiveMechanism):
->>>>>>> f8cce9b6
                     self._add_c_node_role(node, CNodeRole.TERMINAL)
         # Identify Recurrent_init and Cycle nodes
         visited = []  # Keep track of all nodes that have been visited
@@ -1408,14 +1376,10 @@
                         elif child not in visited:
                             next_visit_stack.append(child)
 
-<<<<<<< HEAD
         for node_role_pair in self.required_c_node_roles:
             self._add_c_node_role(node_role_pair[0], node_role_pair[1])
 
-        self._create_CIM_states(context=context)
-=======
         self._create_CIM_states()
->>>>>>> f8cce9b6
 
         self.needs_update_graph = False
 
@@ -1596,14 +1560,9 @@
                                          "{!s} where the InputState takes values of length {!s}".
                                          format(i, mech.name, val_length, state_length))
 
-<<<<<<< HEAD
-
+    # NOTE (CW 9/28): this is mirrored in autodiffcomposition.py, so any changes made here should also be made there
     def _create_CIM_states(self, context=None):
 
-=======
-    # NOTE (CW 9/28): this is mirrored in autodiffcomposition.py, so any changes made here should also be made there
-    def _create_CIM_states(self):
->>>>>>> f8cce9b6
         '''
             - remove the default InputState and OutputState from the CIMs if this is the first time that real
               InputStates and OutputStates are being added to the CIMs
@@ -3373,7 +3332,8 @@
 
         scheduler_processing.clocks[execution_id]._increment_time(TimeScale.RUN)
 
-        return trial_output
+        # return trial_output
+        return self.results
 
     def _save_state(self):
         saved_state = {}
