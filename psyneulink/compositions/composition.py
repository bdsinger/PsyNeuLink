# Princeton University licenses this file to You under the Apache License, Version 2.0 (the "License");
# you may not use this file except in compliance with the License.  You may obtain a copy of the License at:
#     http://www.apache.org/licenses/LICENSE-2.0
# Unless required by applicable law or agreed to in writing, software distributed under the License is distributed
# on an "AS IS" BASIS, WITHOUT WARRANTIES OR CONDITIONS OF ANY KIND, either express or implied.
# See the License for the specific language governing permissions and limitations under the License.


# ********************************************* Composition ***************************************************************

"""
..
    Sections:
      * `Composition_Overview`

.. _Composition_Overview:

Overview
--------

Composition is the base class for objects that combine PsyNeuLink `Components <Component>` into an executable model.
It defines a common set of attributes possessed, and methods used by all Composition objects.

.. _Composition_Creation:

Creating a Composition
----------------------

A generic Composition can be created by calling the constructor, and then adding `Components <Component>` using the
Composition's add methods.  However, more commonly, a Composition is created using the constructor for one of its
subclasses:  `System` or `Process`.  These automatically create Compositions from lists of Components.  Once created,
Components can be added or removed from an existing Composition using its add and/or remove methods.

.. _Composition_Execution:

Execution
---------

See `System <System_Execution>` or `Process <Process_Execution>` for documentation concerning execution of the
corresponding subclass.

.. _Composition_Class_Reference:

Class Reference
---------------

"""

import collections
from collections import Iterable, OrderedDict
from enum import Enum
import logging
import numpy as np
import uuid

import ctypes
import psyneulink.llvm as pnlvm
from llvmlite import ir

from psyneulink.components.component import function_type
from psyneulink.components.mechanisms.processing.compositioninterfacemechanism import CompositionInterfaceMechanism
from psyneulink.components.projections.pathway.mappingprojection import MappingProjection
<<<<<<< HEAD
from psyneulink.library.projections.pathway.autoassociativeprojection import AutoAssociativeProjection
=======
from psyneulink.components.mechanisms.adaptive.control.controlmechanism import ControlMechanism
>>>>>>> 658e7fc4
from psyneulink.components.shellclasses import Mechanism, Projection
from psyneulink.components.states.outputstate import OutputState
from psyneulink.components.functions.function import InterfaceStateMap
from psyneulink.components.states.inputstate import InputState
from psyneulink.globals.context import ContextFlags
from psyneulink.globals.keywords import MATRIX_KEYWORD_VALUES, OWNER_VALUE, HARD_CLAMP, IDENTITY_MATRIX, NO_CLAMP, PULSE_CLAMP, SOFT_CLAMP
from psyneulink.scheduling.condition import Always
from psyneulink.scheduling.scheduler import Scheduler
from psyneulink.scheduling.time import TimeScale

__all__ = [
    'Composition', 'CompositionError', 'CNodeRole',
]

logger = logging.getLogger(__name__)

class CNodeRole(Enum):
    """

    - ORIGIN
        A `ProcessingMechanism <ProcessingMechanism>` that is the first Mechanism of a `Process` and/or `System`, and
        that receives the input to the Process or System when it is :ref:`executed or run <Run>`.  A Process may have
        only one `ORIGIN` Mechanism, but a System may have many.  Note that the `ORIGIN` Mechanism of a Process is not
        necessarily an `ORIGIN` of the System to which it belongs, as it may receive `Projections <Projection>` from
        other Processes in the System (see `example <LearningProjection_Target_vs_Terminal_Figure>`). The `ORIGIN`
        Mechanisms of a Process or System are listed in its :keyword:`origin_nodes` attribute, and can be displayed
        using its :keyword:`show` method.  For additional details about `ORIGIN` Mechanisms in Processes, see `Process
        Mechanisms <Process_Mechanisms>` and `Process Input and Output <Process_Input_And_Output>`; and for Systems see
        `System Mechanisms <System_Mechanisms>` and `System Input and Initialization
        <System_Execution_Input_And_Initialization>`.

    - INTERNAL
        A `ProcessingMechanism <ProcessingMechanism>` that is not designated as having any other status.

    - CYCLE
        A `ProcessingMechanism <ProcessingMechanism>` that is *not* an `ORIGIN` Mechanism, and receives a `Projection
        <Projection>` that closes a recurrent loop in a `Process` and/or `System`.  If it is an `ORIGIN` Mechanism, then
        it is simply designated as such (since it will be assigned input and therefore be initialized in any event).

    - INITIALIZE_CYCLE
        A `ProcessingMechanism <ProcessingMechanism>` that is the `sender <Projection_Base.sender>` of a
        `Projection <Projection>` that closes a loop in a `Process` or `System`, and that is not an `ORIGIN` Mechanism
        (since in that case it will be initialized in any event). An `initial value  <Run_InitialValues>` can be
        assigned to such Mechanisms, that will be used to initialize the Process or System when it is first run.  For
        additional information, see `Run <Run_Initial_Values>`, `System Mechanisms <System_Mechanisms>` and
        `System Input and Initialization <System_Execution_Input_And_Initialization>`.

    - TERMINAL
        A `ProcessingMechanism <ProcessingMechanism>` that is the last Mechanism of a `Process` and/or `System`, and
        that provides the output to the Process or System when it is `executed or run <Run>`.  A Process may
        have only one `TERMINAL` Mechanism, but a System may have many.  Note that the `TERMINAL`
        Mechanism of a Process is not necessarily a `TERMINAL` Mechanism of the System to which it belongs,
        as it may send Projections to other Processes in the System (see `example
        <LearningProjection_Target_vs_Terminal_Figure>`).  The `TERMINAL` Mechanisms of a Process or System are listed in
        its :keyword:`terminalMechanisms` attribute, and can be displayed using its :keyword:`show` method.  For
        additional details about `TERMINAL` Mechanisms in Processes, see `Process_Mechanisms` and
        `Process_Input_And_Output`; and for Systems see `System_Mechanisms`.

    - SINGLETON
        A `ProcessingMechanism <ProcessingMechanism>` that is the only Mechanism in a `Process` and/or `System`.
        It can serve the functions of an `ORIGIN` and/or a `TERMINAL` Mechanism.

    - MONITORED
        .

    - LEARNING
        A `LearningMechanism <LearningMechanism>` in a `Process` and/or `System`.

    - TARGET
        A `ComparatorMechanism` of a `Process` and/or `System` configured for learning that receives a target value
        from its `execute <ComparatorMechanism.ComparatorMechanism.execute>` or
        `run <ComparatorMechanism.ComparatorMechanism.execute>` method.  It must be associated with the `TERMINAL`
        Mechanism of the Process or System. The `TARGET` Mechanisms of a Process or System are listed in its
        :keyword:`target_nodes` attribute, and can be displayed using its :keyword:`show` method.  For additional
        details, see `TARGET Mechanisms <LearningMechanism_Targets>`, `learning sequence <Process_Learning_Sequence>`,
        and specifying `target values <Run_Targets>`.

    - RECURRENT_INIT
        .


    """
    ORIGIN = 0
    INTERNAL = 1
    CYCLE = 2
    INITIALIZE_CYCLE = 3
    TERMINAL = 4
    SINGLETON = 5
    MONITORED = 6
    LEARNING = 7
    TARGET = 8
    RECURRENT_INIT = 9
    OBJECTIVE = 10

class CompositionError(Exception):

    def __init__(self, error_value):
        self.error_value = error_value

    def __str__(self):
        return repr(self.error_value)

class RunError(Exception):

    def __init__(self, error_value):
        self.error_value = error_value

    def __str__(self):
        return repr(self.error_value)

class Vertex(object):
    '''
        Stores a Component for use with a `Graph`

        Arguments
        ---------

        component : Component
            the `Component <Component>` represented by this Vertex

        parents : list[Vertex]
            the `Vertices <Vertex>` corresponding to the incoming edges of this `Vertex`

        children : list[Vertex]
            the `Vertices <Vertex>` corresponding to the outgoing edges of this `Vertex`

        Attributes
        ----------

        component : Component
            the `Component <Component>` represented by this Vertex

        parents : list[Vertex]
            the `Vertices <Vertex>` corresponding to the incoming edges of this `Vertex`

        children : list[Vertex]
            the `Vertices <Vertex>` corresponding to the outgoing edges of this `Vertex`
    '''

    def __init__(self, component, parents=None, children=None, feedback=None):
        self.component = component
        if parents is not None:
            self.parents = parents
        else:
            self.parents = []
        if children is not None:
            self.children = children
        else:
            self.children = []

        self.feedback = feedback
        self.backward_sources = set()

    def __repr__(self):
        return '(Vertex {0} {1})'.format(id(self), self.component)

class Graph(object):
    '''
        A Graph of vertices and edges/

        Attributes
        ----------

        comp_to_vertex : Dict[`Component <Component>` : `Vertex`]
            maps `Component` in the graph to the `Vertices <Vertex>` that represent them.

        vertices : List[Vertex]
            the `Vertices <Vertex>` contained in this Graph.

    '''

    def __init__(self):
        self.comp_to_vertex = collections.OrderedDict()  # Translate from mechanisms to related vertex
        self.vertices = []  # List of vertices within graph

    def copy(self):
        '''
            Returns
            -------

            A copy of the Graph. `Vertices <Vertex>` are distinct from their originals, and point to the same
            `Component <Component>` object : `Graph`
        '''
        g = Graph()

        for vertex in self.vertices:
            g.add_vertex(Vertex(vertex.component, feedback=vertex.feedback))

        for i in range(len(self.vertices)):
            g.vertices[i].parents = [g.comp_to_vertex[parent_vertex.component] for parent_vertex in self.vertices[i].parents]
            g.vertices[i].children = [g.comp_to_vertex[parent_vertex.component] for parent_vertex in self.vertices[i].children]

        return g

    def add_component(self, component, feedback=False):
        if component in [vertex.component for vertex in self.vertices]:
            logger.info('Component {1} is already in graph {0}'.format(component, self))
        else:
            vertex = Vertex(component, feedback=feedback)
            self.comp_to_vertex[component] = vertex
            self.add_vertex(vertex)


    def add_vertex(self, vertex):
        if vertex in self.vertices:
            logger.info('Vertex {1} is already in graph {0}'.format(vertex, self))
        else:
            self.vertices.append(vertex)
            self.comp_to_vertex[vertex.component] = vertex

    def remove_component(self, component):
        try:
            self.remove_vertex(self.comp_to_vertex(component))
        except KeyError as e:
            raise CompositionError('Component {1} not found in graph {2}: {0}'.format(e, component, self))

    def remove_vertex(self, vertex):
        try:
            self.vertices.remove(vertex)
            del self.comp_to_vertex[vertex.component]
            # TODO:
            #   check if this removal puts the graph in an inconsistent state
        except ValueError as e:
            raise CompositionError('Vertex {1} not found in graph {2}: {0}'.format(e, vertex, self))

    def connect_components(self, parent, child):
        self.connect_vertices(self.comp_to_vertex[parent], self.comp_to_vertex[child])

    def connect_vertices(self, parent, child):
        if child not in parent.children:
            parent.children.append(child)
        if parent not in child.parents:
            child.parents.append(parent)

    def get_parents_from_component(self, component):
        '''
            Arguments
            ---------

            component : Component
                the Component whose parents will be returned

            Returns
            -------

            A list[Vertex] of the parent `Vertices <Vertex>` of the Vertex associated with **component** : list[`Vertex`]
        '''
        return self.comp_to_vertex[component].parents

    def get_children_from_component(self, component):
        '''
            Arguments
            ---------

            component : Component
                the Component whose children will be returned

            Returns
            -------

            A list[Vertex] of the child `Vertices <Vertex>` of the Vertex associated with **component** : list[`Vertex`]
        '''
        return self.comp_to_vertex[component].children

    def get_forward_children_from_component(self, component):
        '''
            Arguments
            ---------

            component : Component
                the Component whose children will be returned

            Returns
            -------

            A list[Vertex] of the child `Vertices <Vertex>` of the Vertex associated with **component** : list[`Vertex`]
        '''
        forward_children = []
        for child in self.comp_to_vertex[component].children:
            if component not in self.comp_to_vertex[child.component].backward_sources:
                forward_children.append(child)
        return forward_children

    def get_forward_parents_from_component(self, component):
        '''
            Arguments
            ---------

            component : Component
                the Component whose children will be returned

            Returns
            -------

            A list[Vertex] of the child `Vertices <Vertex>` of the Vertex associated with **component** : list[`Vertex`]
        '''
        forward_parents = []
        for parent in self.comp_to_vertex[component].parents:
            if parent.component not in self.comp_to_vertex[component].backward_sources:
                forward_parents.append(parent)
        return forward_parents

    def get_backward_children_from_component(self, component):
        '''
            Arguments
            ---------

            component : Component
                the Component whose children will be returned

            Returns
            -------

            A list[Vertex] of the child `Vertices <Vertex>` of the Vertex associated with **component** : list[`Vertex`]
        '''
        backward_children = []
        for child in self.comp_to_vertex[component].children:
            if component in self.comp_to_vertex[child.component].backward_sources:
                backward_children.append(child)
        return backward_children

    def get_backward_parents_from_component(self, component):
        '''
            Arguments
            ---------

            component : Component
                the Component whose children will be returned

            Returns
            -------

            A list[Vertex] of the child `Vertices <Vertex>` of the Vertex associated with **component** : list[`Vertex`]
        '''

        return list(self.comp_to_vertex[component].backward_sources)

class Composition(object):
    '''
        Composition

        Arguments
        ---------

        Attributes
        ----------

        graph : `Graph`
            The full `Graph` associated with this Composition. Contains both Nodes (`Mechanisms <Mechanism>` or
            `Compositions <Composition>` and `Projections <Projection>` used in processing or learning.

        c_nodes : `list[Mechanisms and Compositions]`
            A list of all Composition Nodes (`Mechanisms <Mechanism>` and `Compositions <Composition>`) contained in
            this Composition

        COMMENT:
        name : str
            see `name <Composition_Name>`

        prefs : PreferenceSet
            see `prefs <Composition_Prefs>`
        COMMENT

    '''

    def __init__(self, 
                 name=None,
                 controller=None,
                 enable_controller=None):
        # core attributes
        if name is None:
            name = "composition"
        self.name = name
        self.graph = Graph()  # Graph of the Composition
        self._graph_processing = None
        self.c_nodes = []
        self.required_c_node_roles = []
        self.input_CIM = CompositionInterfaceMechanism(name=self.name + " Input_CIM",
                                                       composition=self)
        self.input_CIM_states = {}
        self.output_CIM = CompositionInterfaceMechanism(name=self.name + " Output_CIM",
                                                        composition=self)
        self.output_CIM_states = {}
        self.enable_controller = enable_controller
        self.execution_ids = []
        self.controller = controller

        self.projections = []

        self._scheduler_processing = None
        self._scheduler_learning = None

        # status attributes
        self.graph_consistent = True  # Tracks if the Composition is in a state that can be run (i.e. no dangling projections, (what else?))
        self.needs_update_graph = True   # Tracks if the Composition graph has been analyzed to assign roles to components
        self.needs_update_graph_processing = True   # Tracks if the processing graph is current with the full graph
        self.needs_update_scheduler_processing = True  # Tracks if the processing scheduler needs to be regenerated
        self.needs_update_scheduler_learning = True  # Tracks if the learning scheduler needs to be regenerated (mechanisms/projections added/removed etc)

        self.c_nodes_to_roles = OrderedDict()

        # Create lists to track certain categories of Composition Nodes:
        # TBI???
        self.explicit_input_nodes = []  # Need to track to know which to leave untouched
        self.all_input_nodes = []
        self.explicit_output_nodes = []  # Need to track to know which to leave untouched
        self.all_output_nodes = []
        self.target_nodes = []  # Do not need to track explicit as they must be explicit

        # Reporting
        self.results = []

        # TBI: update self.sched whenever something is added to the composition
        self.sched = Scheduler(composition=self)

<<<<<<< HEAD
        # Compiled resources
        self.__params_struct = None
        self.__context_struct = None
        self.__data_struct = None
        self.__input_struct = None

        self.__compiled_mech = {}
        self.__compiled_results_extract = {}
=======
>>>>>>> 658e7fc4

    @property
    def graph_processing(self):
        '''
            The Composition's processing graph (contains only `Mechanisms <Mechanism>`, excluding those
            used in learning).

            :getter: Returns the processing graph, and builds the graph if it needs updating
            since the last access.
        '''
        if self.needs_update_graph_processing or self._graph_processing is None:
            self._update_processing_graph()

        return self._graph_processing

    @property
    def scheduler_processing(self):
        '''
            A default `Scheduler` automatically generated by the Composition, used for the
            (`processing <System_Execution_Processing>` phase of execution.

            :getter: Returns the default processing scheduler, and builds it if it needs updating since the last access.
        '''
        if self.needs_update_scheduler_processing or self._scheduler_processing is None:
            old_scheduler = self._scheduler_processing
            self._scheduler_processing = Scheduler(graph=self.graph_processing)

            if old_scheduler is not None:
                self._scheduler_processing.add_condition_set(old_scheduler.condition_set)

            self.needs_update_scheduler_processing = False

        return self._scheduler_processing

    @property
    def scheduler_learning(self):
        '''
            A default `Scheduler` automatically generated by the Composition, used for the
            `learning <System_Execution_Learning>` phase of execution.

            :getter: Returns the default learning scheduler, and builds it if it needs updating since the last access.
        '''
        if self.needs_update_scheduler_learning or self._scheduler_learning is None:
            old_scheduler = self._scheduler_learning
            # self._scheduler_learning = Scheduler(graph=self.graph)

            # if old_scheduler is not None:
            #     self._scheduler_learning.add_condition_set(old_scheduler.condition_set)
            #
            # self.needs_update_scheduler_learning = False

        return self._scheduler_learning

    @property
    def termination_processing(self):
        return self.scheduler_processing.termination_conds

    @termination_processing.setter
    def termination_processing(self, termination_conds):
        self.scheduler_processing.termination_conds = termination_conds

    def _get_unique_id(self):
        return uuid.uuid4()

    def add_c_node(self, node):
        '''
            Adds a Composition Node (`Mechanism` or `Composition`) to the Composition, if it is not already added

            Arguments
            ---------

            node : `Mechanism` or `Composition`
                the node to add
        '''

        if node not in [vertex.component for vertex in self.graph.vertices]:  # Only add if it doesn't already exist in graph
            node.is_processing = True
            self.graph.add_component(node)  # Set incoming edge list of node to empty
            self.c_nodes.append(node)
            self.c_nodes_to_roles[node] = set()

            self.needs_update_graph = True
            self.needs_update_graph_processing = True
            self.needs_update_scheduler_processing = True
            self.needs_update_scheduler_learning = True

        if isinstance(node, ControlMechanism):
            self.add_control_mechanism(node)

    def add_controller(self, node):
        self.controller = node
        # self.add_c_node(node)

    def add_control_mechanism(self, control_mechanism):

        if not isinstance(control_mechanism, ControlMechanism):
            raise CompositionError("{} is not a ControlMechanism.".format(control_mechanism.name))
        for input_state in control_mechanism._objective_mechanism.input_states:
            input_state.internal_only = True
        objective_node = control_mechanism._objective_mechanism
        self.add_c_node(objective_node)
        self.add_projection(objective_node.path_afferents[0])
        self.add_projection(objective_node.efferents[0])
        self._add_c_node_role(objective_node, CNodeRole.OBJECTIVE)
        self.add_required_c_node_role(objective_node, CNodeRole.OBJECTIVE)

    def add_projection(self, projection=None, sender=None, receiver=None, feedback=False):
        '''

            Adds a projection to the Composition, if it is not already added.

            If a *projection* is not specified, then a default MappingProjection is created.

            The sender and receiver of a particular Projection vertex within the Composition (the *sender* and
            *receiver* arguments of add_projection) must match the `sender <Projection.sender>` and `receiver
            <Projection.receiver>` specified on the Projection object itself.

                - If the *sender* and/or *receiver* arguments are not specified, then the `sender <Projection.sender>`
                  and/or `receiver <Projection.receiver>` attributes of the Projection object set the missing value(s).
                - If the `sender <Projection.sender>` and/or `receiver <Projection.receiver>` attributes of the
                  Projection object are not specified, then the *sender* and/or *receiver* arguments set the missing
                  value(s).

            Arguments
            ---------

            sender : Mechanism, Composition, or OutputState
                the sender of **projection**

            projection : Projection, matrix
                the projection to add

            receiver : Mechanism, Composition, or OutputState
                the receiver of **projection**

            feedback : Boolean
                if False, any cycles containing this projection will be
        '''

        if isinstance(projection, (np.ndarray, np.matrix, list)):
            projection = MappingProjection(matrix=projection)
        elif isinstance(projection, str):
            if projection in MATRIX_KEYWORD_VALUES:
                projection = MappingProjection(matrix=projection)
            else:
                raise CompositionError("Invalid projection ({}) specified for {}.".format(projection, self.name))
        elif projection is None:
            projection = MappingProjection()
        elif not isinstance(projection, Projection):
            raise CompositionError("Invalid projection ({}) specified for {}. Must be a Projection."
                                   .format(projection, self.name))

        if sender is None:
            if hasattr(projection, "sender"):
                sender = projection.sender.owner
            else:
                raise CompositionError("For a Projection to be added to a Composition, a sender must be specified, "
                                       "either on the Projection or in the call to Composition.add_projection(). {}"
                                       " is missing a sender specification. ".format(projection.name))

        sender_mechanism = sender
        graph_sender = sender
        if isinstance(sender, OutputState):
            sender_mechanism = sender.owner
            graph_sender = sender.owner
        elif isinstance(sender, Composition):
            sender_mechanism = sender.output_CIM

        if hasattr(projection, "sender"):
            if projection.sender.owner != sender and \
               projection.sender.owner != graph_sender and \
               projection.sender.owner != sender_mechanism:
                raise CompositionError("The position of {} in {} conflicts with its sender attribute."
                                       .format(projection.name, self.name))
        if receiver is None:
            if hasattr(projection, "receiver"):
                receiver = projection.receiver.owner
            else:
                raise CompositionError("For a Projection to be added to a Composition, a receiver must be specified, "
                                       "either on the Projection or in the call to Composition.add_projection(). {}"
                                       " is missing a receiver specification. ".format(projection.name))

        receiver_mechanism = receiver
        graph_receiver = receiver
        if isinstance(receiver, InputState):
            receiver_mechanism = receiver.owner
            graph_receiver = receiver.owner
        elif isinstance(receiver, Composition):
            receiver_mechanism = receiver.input_CIM

        if projection not in [vertex.component for vertex in self.graph.vertices]:

            projection.is_processing = False
            projection.name = '{0} to {1}'.format(sender, receiver)
            self.graph.add_component(projection, feedback=feedback)

            self.graph.connect_components(graph_sender, projection)
            self.graph.connect_components(projection, graph_receiver)
            self._validate_projection(projection, sender, receiver, sender_mechanism, receiver_mechanism)

            self.needs_update_graph = True
            self.needs_update_graph_processing = True
            self.needs_update_scheduler_processing = True
            self.needs_update_scheduler_learning = True
            self.projections.append(projection)


        else:
            raise CompositionError("Cannot add Projection: {}. This Projection is already in the Compositon."
                                   .format(projection.name))
        return projection

    def add_pathway(self, path):
        '''
            Adds an existing Pathway to the current Composition

            Arguments
            ---------

            path: the Pathway (Composition) to be added

        '''

        # identify nodes and projections
        c_nodes, projections = [], []
        for c in path.graph.vertices:
            if isinstance(c.component, Mechanism):
                c_nodes.append(c.component)
            elif isinstance(c.component, Composition):
                c_nodes.append(c.component)
            elif isinstance(c.component, Projection):
                projections.append(c.component)

        # add all c_nodes first
        for node in c_nodes:
            self.add_c_node(node)

        # then projections
        for p in projections:
            self.add_projection(p, p.sender.owner, p.receiver.owner)

        self._analyze_graph()

    def add_linear_processing_pathway(self, pathway, feedback=False):
        # First, verify that the pathway begins with a node
        if isinstance(pathway[0], (Mechanism, Composition)):
            self.add_c_node(pathway[0])
        else:
            # 'MappingProjection has no attribute _name' error is thrown when pathway[0] is passed to the error msg
            raise CompositionError("The first item in a linear processing pathway must be a Node (Mechanism or "
                                   "Composition).")
        # Then, add all of the remaining nodes in the pathway
        for c in range(1, len(pathway)):
            # if the current item is a mechanism, add it
            if isinstance(pathway[c], Mechanism):
                self.add_c_node(pathway[c])

        # Then, loop through and validate that the mechanism-projection relationships make sense
        # and add MappingProjections where needed
        for c in range(1, len(pathway)):
            # if the current item is a Node
            if isinstance(pathway[c], (Mechanism, Composition)):
                if isinstance(pathway[c - 1], (Mechanism, Composition)):
                    # if the previous item was also a Composition Node, add a mapping projection between them
                    self.add_projection(MappingProjection(sender=pathway[c - 1],
                                                          receiver=pathway[c]),
                                        pathway[c - 1],
                                        pathway[c],
                                        feedback=feedback)
            # if the current item is a Projection
            elif isinstance(pathway[c], (Projection, np.ndarray, np.matrix, str, list)):
                if c == len(pathway) - 1:
                    raise CompositionError("{} is the last item in the pathway. A projection cannot be the last item in"
                                           " a linear processing pathway.".format(pathway[c]))
                # confirm that it is between two nodes, then add the projection
                if isinstance(pathway[c - 1], (Mechanism, Composition)) \
                        and isinstance(pathway[c + 1], (Mechanism, Composition)):
                    proj = pathway[c]
                    if isinstance(pathway[c], (np.ndarray, np.matrix, list)):
                        proj = MappingProjection(sender=pathway[c - 1],
                                                 matrix=pathway[c],
                                                 receiver=pathway[c + 1])
                    self.add_projection(proj, pathway[c - 1], pathway[c + 1], feedback=feedback)
                else:
                    raise CompositionError(
                        "{} is not between two Composition Nodes. A Projection in a linear processing pathway must be "
                        "preceded by a Composition Node (Mechanism or Composition) and followed by a Composition Node"
                        .format(pathway[c]))
            else:
                raise CompositionError("{} is not a Projection or a Composition node (Mechanism or Composition). A "
                                       "linear processing pathway must be made up of Projections and Composition Nodes."
                                       .format(pathway[c]))

    def _validate_projection(self,
                             projection,
                             sender, receiver,
                             graph_sender,
                             graph_receiver,
                             ):

        if not hasattr(projection, "sender") or not hasattr(projection, "receiver"):
            projection.init_args['sender'] = graph_sender
            projection.init_args['receiver'] = graph_receiver
            projection.context.initialization_status = ContextFlags.DEFERRED_INIT
            projection._deferred_init(context=" INITIALIZING ")

        if projection.sender.owner != graph_sender:
            raise CompositionError("{}'s sender assignment [{}] is incompatible with the positions of these "
                                   "Components in the Composition.".format(projection, sender))
        if projection.receiver.owner != graph_receiver:
            raise CompositionError("{}'s receiver assignment [{}] is incompatible with the positions of these "
                                   "Components in the Composition.".format(projection, receiver))

    def _analyze_graph(self, graph=None):
        ########
        # Determines identity of significant nodes of the graph
        # Each node falls into one or more of the following categories
        # - Origin: Origin nodes are those which do not receive any projections.
        # - Terminal: Terminal nodes provide the output of the composition. By
        #   default, those which do not send any projections, but they may also be
        #   specified explicitly.
        # - Recurrent_init: Recurrent_init nodes send projections that close recurrent
        #   loops in the composition (or projections that are explicitly specified as
        #   recurrent). They need an initial value so that their receiving nodes
        #   have input.
        # - Cycle: Cycle nodes receive projections from Recurrent_init nodes. They
        #   can be viewed as the starting points of recurrent loops.
        # The following categories can be explicitly set by the user in which case their
        # values are not changed based on the graph analysis. Additional nodes may
        # be automatically added besides those specified by the user.
        # - Input: Input nodes accept inputs from the input_dict of the composition.
        #   All Origin nodes are added to this category automatically.
        # - Output: Output nodes provide their values as outputs of the composition.
        #   All Terminal nodes are added to this category automatically.
        # - Target: Target nodes receive target values for the composition to be
        #   used by learning and control. They are usually Comparator nodes that
        #   compare the target value to the output of another node in the composition.
        # - Monitored: Monitored nodes send projections to Target nodes.
        ########
        if graph is None:
            graph = self.graph_processing

        # Clear old information
        self.c_nodes_to_roles.update({k: set() for k in self.c_nodes_to_roles})

        if len(self.scheduler_processing.consideration_queue) > 0:
            for node in self.scheduler_processing.consideration_queue[0]:
                self._add_c_node_role(node, CNodeRole.ORIGIN)
        if len(self.scheduler_processing.consideration_queue) > 0:
            for node in self.scheduler_processing.consideration_queue[-1]:
                self._add_c_node_role(node, CNodeRole.TERMINAL)
        # Identify Origin nodes
        for node in self.c_nodes:
            if graph.get_parents_from_component(node) == []:
                self._add_c_node_role(node, CNodeRole.ORIGIN)
        # Identify Terminal nodes
            if graph.get_children_from_component(node) == []:
                self._add_c_node_role(node, CNodeRole.TERMINAL)
        # Identify Recurrent_init and Cycle nodes
        visited = []  # Keep track of all nodes that have been visited
        for origin_node in self.get_c_nodes_by_role(CNodeRole.ORIGIN):  # Cycle through origin nodes first
            visited_current_path = []  # Track all nodes visited from the current origin
            next_visit_stack = []  # Keep a stack of nodes to be visited next
            next_visit_stack.append(origin_node)
            for node in next_visit_stack:  # While the stack isn't empty
                visited.append(node)  # Mark the node as visited
                visited_current_path.append(node)  # And visited during the current path
                children = [vertex.component for vertex in graph.get_children_from_component(node)]
                for child in children:
                    # If the child has been visited this path and is not already initialized
                    if child in visited_current_path:
                        self._add_c_node_role(node, CNodeRole.RECURRENT_INIT)
                        self._add_c_node_role(child, CNodeRole.CYCLE)
                    elif child not in visited:  # Else if the child has not been explored
                        next_visit_stack.append(child)  # Add it to the visit stack
        for node in self.c_nodes:
            if node not in visited:  # Check the rest of the nodes
                visited_current_path = []
                next_visit_stack = []
                next_visit_stack.append(node)
                for remaining_node in next_visit_stack:
                    visited.append(remaining_node)
                    visited_current_path.append(remaining_node)
                    children = [vertex.component for vertex in graph.get_children_from_component(remaining_node)]
                    for child in children:
                        if child in visited_current_path:
                            self._add_c_node_role(remaining_node, CNodeRole.RECURRENT_INIT)
                            self._add_c_node_role(child, CNodeRole.CYCLE)
                        elif child not in visited:
                            next_visit_stack.append(child)

        # toposorted_graph = self.scheduler_processing._call_toposort(graph)[0]
        # if len(toposorted_graph) > 0:
        #     for node in toposorted_graph[-1]:
        #         self._add_c_node_role(node, CNodeRole.TERMINAL)
        for node_role_pair in self.required_c_node_roles:
            self._add_c_node_role(node_role_pair[0], node_role_pair[1])

        self._create_CIM_states()

        self.needs_update_graph = False

    def _update_processing_graph(self):
        '''
        Constructs the processing graph (the graph that contains only non-learning nodes as vertices)
        from the composition's full graph
        '''
        logger.debug('Updating processing graph')

        self._graph_processing = self.graph.copy()

        visited_vertices = set()
        next_vertices = []  # a queue

        unvisited_vertices = True

        while unvisited_vertices:
            for vertex in self._graph_processing.vertices:
                if vertex not in visited_vertices:
                    next_vertices.append(vertex)
                    break
            else:
                unvisited_vertices = False

            logger.debug('processing graph vertices: {0}'.format(self._graph_processing.vertices))
            while len(next_vertices) > 0:
                cur_vertex = next_vertices.pop(0)
                logger.debug('Examining vertex {0}'.format(cur_vertex))

                # must check that cur_vertex is not already visited because in cycles, some nodes may be added to next_vertices twice
                if cur_vertex not in visited_vertices and not cur_vertex.component.is_processing:
                    for parent in cur_vertex.parents:
                        parent.children.remove(cur_vertex)
                        for child in cur_vertex.children:
                            child.parents.remove(cur_vertex)
                            if cur_vertex.feedback:
                                child.backward_sources.add(parent.component)
                            self._graph_processing.connect_vertices(parent, child)

                    for node in cur_vertex.parents + cur_vertex.children:
                        logger.debug('New parents for vertex {0}: \n\t{1}\nchildren: \n\t{2}'.format(node, node.parents, node.children))
                    logger.debug('Removing vertex {0}'.format(cur_vertex))

                    self._graph_processing.remove_vertex(cur_vertex)

                visited_vertices.add(cur_vertex)
                # add to next_vertices (frontier) any parents and children of cur_vertex that have not been visited yet
                next_vertices.extend([vertex for vertex in cur_vertex.parents + cur_vertex.children if vertex not in visited_vertices])

        self.needs_update_graph_processing = False

    def get_c_nodes_by_role(self, role):
        '''
            Returns a set of Composition Nodes in this Composition that have the role `role`

            Arguments
            _________

            role : CNodeRole
                the set of nodes having this role to return

            Returns
            -------

            set of Compositon Nodes with `CNodeRole` `role` : set(`Mechanisms <Mechanism>` and
            `Compositions <Composition>`)
        '''
        if role not in CNodeRole:
            raise CompositionError('Invalid CNodeRole: {0}'.format(role))

        try:
            return [node for node in self.c_nodes if role in self.c_nodes_to_roles[node]]

        except KeyError as e:
            raise CompositionError('Node missing from {0}.c_nodes_to_roles: {1}'.format(self, e))

    def get_roles_by_c_node(self, c_node):
        try:
            return self.c_nodes_to_roles[c_node]
        except KeyError:
            raise CompositionError('Node {0} not found in {1}.c_nodes_to_roles'.format(c_node, self))

    def _set_c_node_roles(self, c_node, roles):
        self._clear_c_node_roles(c_node)
        for role in roles:
            self._add_c_node_role(role)

    def _clear_c_node_roles(self, c_node):
        if c_node in self.c_nodes_to_roles:
            self.c_nodes_to_roles[c_node] = set()

    def _add_c_node_role(self, c_node, role):
        if role not in CNodeRole:
            raise CompositionError('Invalid CNodeRole: {0}'.format(role))

        self.c_nodes_to_roles[c_node].add(role)

    def _remove_c_node_role(self, c_node, role):
        if role not in CNodeRole:
            raise CompositionError('Invalid CNodeRole: {0}'.format(role))

        self.c_nodes_to_roles[c_node].remove(role)

    def add_required_c_node_role(self, c_node, role):
        if role not in CNodeRole:
            raise CompositionError('Invalid CNodeRole: {0}'.format(role))

        node_role_pair = (c_node, role)
        if node_role_pair not in self.required_c_node_roles:
            self.required_c_node_roles.append(node_role_pair)

    def remove_required_c_node_role(self, c_node, role):
        if role not in CNodeRole:
            raise CompositionError('Invalid CNodeRole: {0}'.format(role))

        node_role_pair = (c_node, role)
        if node_role_pair in self.required_c_node_roles:
            self.required_c_node_roles.remove(node_role_pair)

    # mech_type specifies a type of mechanism, mech_type_list contains all of the mechanisms of that type
    # feed_dict is a dictionary of the input states of each mechanism of the specified type
    # def _validate_feed_dict(self, feed_dict, mech_type_list, mech_type):
    #     for mech in feed_dict.keys():  # For each mechanism given an input
    #         if mech not in mech_type_list:  # Check that it is the right kind of mechanism in the composition
    #             if mech_type[0] in ['a', 'e', 'i', 'o', 'u']:  # Check for grammar
    #                 article = "an"
    #             else:
    #                 article = "a"
    #             # Throw an error informing the user that the mechanism was not found in the mech type list
    #             raise ValueError("The Mechanism \"{}\" is not {} {} of the composition".format(mech.name, article, mech_type))
    #         for i, timestep in enumerate(feed_dict[mech]):  # If mechanism is correct type, iterate over timesteps
    #             # Check if there are multiple input states specified
    #             try:
    #                 timestep[0]
    #             except TypeError:
    #                 raise TypeError("The Mechanism  \"{}\" is incorrectly formatted at time step {!s}. "
    #                                 "Likely missing set of brackets.".format(mech.name, i))
    #             if not isinstance(timestep[0], Iterable) or isinstance(timestep[0], str):  # Iterable imported from collections
    #                 # If not, embellish the formatting to match the verbose case
    #                 timestep = [timestep]
    #             # Then, check that each input_state is receiving the right size of input
    #             for i, value in enumerate(timestep):
    #                 val_length = len(value)
    #                 state_length = len(mech.input_state.instance_defaults.variable)
    #                 if val_length != state_length:
    #                     raise ValueError("The value provided for InputState {!s} of the Mechanism \"{}\" has length "
    #                                      "{!s} where the InputState takes values of length {!s}".
    #                                      format(i, mech.name, val_length, state_length))


    def _validate_feed_dict(self, feed_dict, mech_type_list, mech_type):
        for mech in feed_dict.keys():  # For each mechanism given an input
            if mech not in mech_type_list:  # Check that it is the right kind of mechanism in the composition
                if mech_type[0] in ['a', 'e', 'i', 'o', 'u']:  # Check for grammar
                    article = "an"
                else:
                    article = "a"
                # Throw an error informing the user that the mechanism was not found in the mech type list
                raise ValueError("The Mechanism \"{}\" is not {} {} of the composition".format(mech.name, article, mech_type))
            for i, timestep in enumerate(feed_dict[mech]):  # If mechanism is correct type, iterate over timesteps
                # Check if there are multiple input states specified
                try:
                    timestep[0]
                except TypeError:
                    raise TypeError("The Mechanism  \"{}\" is incorrectly formatted at time step {!s}. "
                                    "Likely missing set of brackets.".format(mech.name, i))
                if not isinstance(timestep[0], collections.Iterable) or isinstance(timestep[0], str):  # Iterable imported from collections
                    # If not, embellish the formatting to match the verbose case
                    timestep = [timestep]
                # Then, check that each input_state is receiving the right size of input
                for i, value in enumerate(timestep):
                    val_length = len(value)
                    state_length = len(mech.input_state.instance_defaults.value)
                    if val_length != state_length:
                        raise ValueError("The value provided for InputState {!s} of the Mechanism \"{}\" has length "
                                         "{!s} where the InputState takes values of length {!s}".
                                         format(i, mech.name, val_length, state_length))

    def _create_CIM_states(self):
        '''
            - remove the default InputState and OutputState from the CIMs if this is the first time that real
              InputStates and OutputStates are being added to the CIMs

            - create a corresponding InputState and OutputState on the Input CompositionInterfaceMechanism for each
              InputState of each origin node, and a Projection between the newly created InputCIM OutputState and the
              origin InputState

            - create a corresponding InputState and OutputState on the Output CompositionInterfaceMechanism for each
              OutputState of each terminal node, and a Projection between the terminal OutputState and the newly created
              OutputCIM InputState

            - build two dictionaries:

                (1) input_CIM_states = { Origin Node InputState: (InputCIM InputState, InputCIM OutputState) }

                (2) output_CIM_states = { Terminal Node OutputState: (OutputCIM InputState, OutputCIM OutputState) }

            - delete all of the above for any node States which were previously, but are no longer, classified as
              Origin/Terminal

        '''

        if not self.input_CIM.connected_to_composition:
            self.input_CIM.input_states.remove(self.input_CIM.input_state)
            self.input_CIM.output_states.remove(self.input_CIM.output_state)
            self.input_CIM.connected_to_composition = True

        if not self.output_CIM.connected_to_composition:
            self.output_CIM.input_states.remove(self.output_CIM.input_state)
            self.output_CIM.output_states.remove(self.output_CIM.output_state)
            self.output_CIM.connected_to_composition = True

        current_origin_input_states = set()

        #  INPUT CIMS
        # loop over all origin nodes

        for node in self.get_c_nodes_by_role(CNodeRole.ORIGIN):

            for input_state in node.external_input_states:
                # add it to our set of current input states
                current_origin_input_states.add(input_state)

                # if there is not a corresponding CIM output state, add one
                if input_state not in set(self.input_CIM_states.keys()):

                    interface_input_state = InputState(owner=self.input_CIM,
                                                       variable=input_state.value,
                                                       reference_value=input_state.value,
                                                       name="INPUT_CIM_" + node.name + "_" + input_state.name)

                    interface_output_state = OutputState(owner=self.input_CIM,
                                                         variable=OWNER_VALUE,
                                                         default_variable=self.input_CIM.variable,
                                                         function=InterfaceStateMap(corresponding_input_state=interface_input_state),
                                                         name="INPUT_CIM_" + node.name + "_" + input_state.name)

                    self.input_CIM_states[input_state] = [interface_input_state, interface_output_state]

                    MappingProjection(sender=interface_output_state,
                                      receiver=input_state,
                                      matrix= IDENTITY_MATRIX,
                                      name="("+interface_output_state.name + ") to ("
                                           + input_state.owner.name + "-" + input_state.name+")")

        sends_to_input_states = set(self.input_CIM_states.keys())

        # For any states still registered on the CIM that does not map to a corresponding ORIGIN node I.S.:
        for input_state in sends_to_input_states.difference(current_origin_input_states):
            for projection in input_state.path_afferents:
                if projection.sender == self.input_CIM_states[input_state][1]:
                    # remove the corresponding projection from the ORIGIN node's path afferents
                    input_state.path_afferents.remove(projection)

                    # projection.receiver.efferents.remove(projection)
                    # Bug? ^^ projection is not in receiver.efferents??

            # remove the CIM input and output states associated with this Origin node input state
            self.input_CIM.input_states.remove(self.input_CIM_states[input_state][0])
            self.input_CIM.output_states.remove(self.input_CIM_states[input_state][1])

            # and from the dictionary of CIM output state/input state pairs
            del self.input_CIM_states[input_state]

        # OUTPUT CIMS
        # loop over all terminal nodes

        current_terminal_output_states = set()
        for node in self.get_c_nodes_by_role(CNodeRole.TERMINAL):
            for output_state in node.output_states:
                current_terminal_output_states.add(output_state)
                # if there is not a corresponding CIM output state, add one
                if output_state not in set(self.output_CIM_states.keys()):

                    interface_input_state = InputState(owner=self.output_CIM,
                                                       variable=output_state.value,
                                                       reference_value=output_state.value,
                                                       name="OUTPUT_CIM_" + node.name + "_" + output_state.name)

                    interface_output_state = OutputState(
                        owner=self.output_CIM,
                        variable=OWNER_VALUE,
                        function=InterfaceStateMap(corresponding_input_state=interface_input_state,
                                                   default_variable=self.output_CIM.value),
                        reference_value=output_state.value,
                        name="OUTPUT_CIM_" + node.name + "_" + output_state.name)

                    self.output_CIM_states[output_state] = [interface_input_state, interface_output_state]

                    proj_name = "(" + output_state.name + ") to (" + interface_input_state.name + ")"

                    MappingProjection(sender=output_state,
                                      receiver=interface_input_state,
                                      matrix=IDENTITY_MATRIX,
                                      name=proj_name)

        previous_terminal_output_states = set(self.output_CIM_states.keys())
        for output_state in previous_terminal_output_states.difference(current_terminal_output_states):
            # remove the CIM input and output states associated with this Terminal Node output state
            self.output_CIM.input_states.remove(self.output_CIM_states[output_state][0])
            self.output_CIM.output_states.remove(self.output_CIM_states[output_state][1])
            del self.output_CIM_states[output_state]

    def _assign_values_to_input_CIM(self, inputs):
        """
            Assign values from input dictionary to the InputStates of the Input CIM, then execute the Input CIM

        """

        build_CIM_input = []

        for input_state in self.input_CIM.input_states:
            # "input_state" is an InputState on the input CIM

            for key in self.input_CIM_states:
                # "key" is an InputState on an origin Node of the Composition
                if self.input_CIM_states[key][0] == input_state:
                    origin_input_state = key
                    origin_node = key.owner
                    index = origin_node.input_states.index(origin_input_state)

                    if isinstance(origin_node, CompositionInterfaceMechanism):
                        index = origin_node.input_states.index(origin_input_state)
                        origin_node = origin_node.composition

                    if origin_node in inputs:
                        value = inputs[origin_node][index]

                    else:
                        value = origin_node.instance_defaults.variable[index]

            build_CIM_input.append(value)

        self.input_CIM.execute(build_CIM_input)

    def _assign_execution_ids(self, execution_id=None):
        '''
            assigns the same uuid to each Node in the composition's processing graph as well as the CIMs. The uuid is
            either specified in the user's call to run(), or generated randomly at run time.
        '''

        # Traverse processing graph and assign one uuid to all of its nodes
        if execution_id is None:
            execution_id = self._get_unique_id()

        if execution_id not in self.execution_ids:
            self.execution_ids.append(execution_id)

        for v in self._graph_processing.vertices:
            v.component._execution_id = execution_id

        self.input_CIM._execution_id = execution_id
        self.output_CIM._execution_id = execution_id
        # self.target_CIM._execution_id = execution_id

        self._execution_id = execution_id
        return execution_id

    def _identify_clamp_inputs(self, list_type, input_type, origins):
        # clamp type of this list is same as the one the user set for the whole composition; return all nodes
        if list_type == input_type:
            return origins
        # the user specified different types of clamps for each origin node; generate a list accordingly
        elif isinstance(input_type, dict):
            return [k for k, v in input_type.items() if list_type == v]
        # clamp type of this list is NOT same as the one the user set for the whole composition; return empty list
        else:
            return []

    def _parse_runtime_params(self, runtime_params):
        if runtime_params is None:
            return {}
        for c_node in runtime_params:
            for param in runtime_params[c_node]:
                if isinstance(runtime_params[c_node][param], tuple):
                    if len(runtime_params[c_node][param]) == 1:
                        runtime_params[c_node][param] = (runtime_params[c_node][param], Always())
                    elif len(runtime_params[c_node][param]) != 2:
                        raise SystemError("Invalid runtime parameter specification ({}) for {}'s {} parameter in {}. "
                                          "Must be a tuple of the form (parameter value, condition), or simply the "
                                          "parameter value. ".format(runtime_params[c_node][param],
                                                                     c_node.name,
                                                                     param,
                                                                     self.name))
                else:
                    runtime_params[c_node][param] = (runtime_params[c_node][param], Always())
        return runtime_params


    def execute(
        self,
        inputs=None,
        scheduler_processing=None,
        scheduler_learning=None,
        termination_processing=None,
        termination_learning=None,
        call_before_time_step=None,
        call_before_pass=None,
        call_after_time_step=None,
        call_after_pass=None,
        execution_id=None,
        clamp_input=SOFT_CLAMP,
        targets=None,
        runtime_params=None,
<<<<<<< HEAD
        bin_execute=False,
=======
        context=None
>>>>>>> 658e7fc4
    ):
        '''
            Passes inputs to any Nodes receiving inputs directly from the user (via the "inputs" argument) then
            coordinates with the Scheduler to receive and execute sets of nodes that are eligible to run until
            termination conditions are met.

            Arguments
            ---------

            inputs: { `Mechanism <Mechanism>` or `Composition <Composition>` : list }
                a dictionary containing a key-value pair for each node in the composition that receives inputs from
                the user. For each pair, the key is the node (Mechanism or Composition) and the value is an input,
                the shape of which must match the node's default variable.

            scheduler_processing : Scheduler
                the scheduler object that owns the conditions that will instruct the non-learning execution of this Composition. \
                If not specified, the Composition will use its automatically generated scheduler

            scheduler_learning : Scheduler
                the scheduler object that owns the conditions that will instruct the Learning execution of this Composition. \
                If not specified, the Composition will use its automatically generated scheduler

            execution_id : UUID
                execution_id will typically be set to none and assigned randomly at runtime

            call_before_time_step : callable
                will be called before each `TIME_STEP` is executed

            call_after_time_step : callable
                will be called after each `TIME_STEP` is executed

            call_before_pass : callable
                will be called before each `PASS` is executed

            call_after_pass : callable
                will be called after each `PASS` is executed

            Returns
            ---------

            output value of the final Mechanism executed in the Composition : various
        '''

        nested = False
        if len(self.input_CIM.path_afferents) > 0:
            nested = True

        runtime_params = self._parse_runtime_params(runtime_params)

        if targets is None:
            targets = {}
        execution_id = self._assign_execution_ids(execution_id)
        origin_nodes = self.get_c_nodes_by_role(CNodeRole.ORIGIN)

        if scheduler_processing is None:
            scheduler_processing = self.scheduler_processing

        if scheduler_learning is None:
            scheduler_learning = self.scheduler_learning

        if nested:
            self.execution_id = self.input_CIM.path_afferents[0].sender.owner.composition._execution_id
            self.input_CIM.context.execution_phase = ContextFlags.PROCESSING
            self.input_CIM.execute(context=ContextFlags.PROCESSING)

        else:
            inputs = self._adjust_execution_stimuli(inputs)
            self._assign_values_to_input_CIM(inputs)

        if termination_processing is None:
            termination_processing = self.termination_processing

        next_pass_before = 1
        next_pass_after = 1
        if clamp_input:
            soft_clamp_inputs = self._identify_clamp_inputs(SOFT_CLAMP, clamp_input, origin_nodes)
            hard_clamp_inputs = self._identify_clamp_inputs(HARD_CLAMP, clamp_input, origin_nodes)
            pulse_clamp_inputs = self._identify_clamp_inputs(PULSE_CLAMP, clamp_input, origin_nodes)
            no_clamp_inputs = self._identify_clamp_inputs(NO_CLAMP, clamp_input, origin_nodes)
        # run scheduler to receive sets of nodes that may be executed at this time step in any order
        execution_scheduler = scheduler_processing

        if bin_execute:
            self.__bin_initialize(inputs)

        if call_before_pass:
            call_before_pass()

        for next_execution_set in execution_scheduler.run(termination_conds=termination_processing, execution_id=execution_id):
            if call_after_pass:
                if next_pass_after == execution_scheduler.clocks[execution_id].get_total_times_relative(TimeScale.PASS, TimeScale.TRIAL):
                    logger.debug('next_pass_after {0}\tscheduler pass {1}'.format(next_pass_after, execution_scheduler.clocks[execution_id].get_total_times_relative(TimeScale.PASS, TimeScale.TRIAL)))
                    call_after_pass()
                    next_pass_after += 1

            if call_before_pass:
                if next_pass_before == execution_scheduler.clocks[execution_id].get_total_times_relative(TimeScale.PASS, TimeScale.TRIAL):
                    call_before_pass()
                    logger.debug('next_pass_before {0}\tscheduler pass {1}'.format(next_pass_before, execution_scheduler.clocks[execution_id].get_total_times_relative(TimeScale.PASS, TimeScale.TRIAL)))
                    next_pass_before += 1

            if call_before_time_step:
                call_before_time_step()
<<<<<<< HEAD

            import operator
            mechs = sorted(list(next_execution_set), key=operator.attrgetter('name'))
            # execute each mechanism with EXECUTING in context
            for mechanism in mechs:
=======
>>>>>>> 658e7fc4

            frozen_values = {}
            new_values = {}
            # execute each node with EXECUTING in context
            for node in next_execution_set:
                frozen_values[node] = node.output_values
                if node in origin_nodes:
                    # KAM 8/28 commenting out the below code because it's not necessarily how we want to handle
                    # a recurrent projection on the first time step (meaning, before its node has executed)
                    # FIX: determine the correct behavior for this case & document it

                    # if (
                    #     scheduler_processing.times[execution_id][TimeScale.TRIAL][TimeScale.TIME_STEP] == 0
                    #     and hasattr(node, "recurrent_projection")
                    # ):
                    #     node.recurrent_projection.sender.value = [0.0]
                    if clamp_input:
                        if node in hard_clamp_inputs:
                            # clamp = HARD_CLAMP --> "turn off" recurrent projection
                            if hasattr(node, "recurrent_projection"):
                                node.recurrent_projection.sender.value = [0.0]
                        elif node in no_clamp_inputs:
                            for input_state in node.input_states:
                                self.input_CIM_states[input_state][1].value = 0.0

<<<<<<< HEAD
                if isinstance(mechanism, Mechanism):
=======
                if isinstance(node, Mechanism):

>>>>>>> 658e7fc4
                    execution_runtime_params = {}

                    if node in runtime_params:
                        for param in runtime_params[node]:
                            if runtime_params[node][param][1].is_satisfied(scheduler=execution_scheduler,
                                                                           # KAM 5/15/18 - not sure if this will always be the correct execution id:
                                                                                execution_id=self._execution_id):
<<<<<<< HEAD
                                execution_runtime_params[param] = runtime_params[mechanism][param][0]
                    if bin_execute:
                        bin_mechanism = self.__get_bin_mechanism(mechanism);
                        c, p, i, di, do = bin_mechanism.byref_arg_types
                        # Cast the arguments. Structures are the same but ctypes
                        # creates new class every time.
                        bin_mechanism(ctypes.cast(ctypes.byref(self.__context_struct), ctypes.POINTER(c)),
                                      ctypes.cast(ctypes.byref(self.__params_struct), ctypes.POINTER(p)),
                                      ctypes.cast(ctypes.byref(self.__input_struct), ctypes.POINTER(i)),
                                      ctypes.cast(ctypes.byref(self.__data_struct), ctypes.POINTER(di)),
                                      ctypes.cast(ctypes.byref(self.__data_struct), ctypes.POINTER(do)))

                    else:
                        mechanism.context.execution_phase = ContextFlags.PROCESSING
                        num = mechanism.execute(runtime_params=execution_runtime_params,
                                                context=ContextFlags.COMPOSITION)

                        for key in mechanism._runtime_params_reset:
                            mechanism._set_parameter_value(key, mechanism._runtime_params_reset[key])
                        mechanism._runtime_params_reset = {}

                        for key in mechanism.function_object._runtime_params_reset:
                            mechanism.function_object._set_parameter_value(key,
                                                                           mechanism.function_object._runtime_params_reset[
                                                                               key])
                        mechanism.function_object._runtime_params_reset = {}
                        mechanism.context.execution_phase = ContextFlags.IDLE
=======
                                execution_runtime_params[param] = runtime_params[node][param][0]

                    node.context.execution_phase = ContextFlags.PROCESSING
                    if not (CNodeRole.OBJECTIVE in self.get_roles_by_c_node(node) and not node is self.controller):

                        node.execute(runtime_params=execution_runtime_params,
                                     context=ContextFlags.COMPOSITION)

>>>>>>> 658e7fc4

                    for key in node._runtime_params_reset:
                        node._set_parameter_value(key, node._runtime_params_reset[key])
                    node._runtime_params_reset = {}

                    for key in node.function_object._runtime_params_reset:
                        node.function_object._set_parameter_value(key,
                                                                  node.function_object._runtime_params_reset[
                                                                           key])
                    node.function_object._runtime_params_reset = {}
                    node.context.execution_phase = ContextFlags.IDLE
                elif isinstance(node, Composition):
                    node.execute(execution_id=self._execution_id)
                if node in origin_nodes:
                    if clamp_input:
                        if node in pulse_clamp_inputs:
                            for input_state in node.input_states:
                            # clamp = None --> "turn off" input node
                                self.input_CIM_states[input_state][1].value = 0
                new_values[node] = node.output_values

                for i in range(len(node.output_states)):
                    node.output_states[i].set_value_without_logging(frozen_values[node][i])

            for node in next_execution_set:

                for i in range(len(node.output_states)):
                    node.output_states[i].set_value_without_logging(new_values[node][i])

            if call_after_time_step:
                call_after_time_step()

        if call_after_pass:
            call_after_pass()

<<<<<<< HEAD
        # extract result here
        if bin_execute:
            num = self.__extract_mech_output(mechanism)

        return num
=======
        self.output_CIM.context.execution_phase = ContextFlags.PROCESSING
        self.output_CIM.execute(context=ContextFlags.PROCESSING)

        output_values = []
        for i in range(0, len(self.output_CIM.output_states)):
            output_values.append(self.output_CIM.output_states[i].value)

        # TBI control phase

        return output_values
>>>>>>> 658e7fc4

    def run(
        self,
        inputs=None,
        scheduler_processing=None,
        scheduler_learning=None,
        termination_processing=None,
        termination_learning=None,
        execution_id=None,
        num_trials=None,
        call_before_time_step=None,
        call_after_time_step=None,
        call_before_pass=None,
        call_after_pass=None,
        call_before_trial=None,
        call_after_trial=None,
        clamp_input=SOFT_CLAMP,
        targets=None,
<<<<<<< HEAD
        runtime_params=None,
        bin_execute=False,
=======
        initial_values=None,
        runtime_params=None
>>>>>>> 658e7fc4
    ):
        '''
            Passes inputs to compositions, then executes
            to receive and execute sets of nodes that are eligible to run until termination conditions are met.

            Arguments
            ---------

            inputs: { `Mechanism <Mechanism>` : list } or { `Composition <Composition>` : list }
                a dictionary containing a key-value pair for each Node in the composition that receives inputs from
                the user. For each pair, the key is the Node and the value is a list of inputs. Each input in the
                list corresponds to a certain `TRIAL`.

            scheduler_processing : Scheduler
                the scheduler object that owns the conditions that will instruct the non-learning execution of
                this Composition. If not specified, the Composition will use its automatically generated scheduler.

            scheduler_learning : Scheduler
                the scheduler object that owns the conditions that will instruct the Learning execution of
                this Composition. If not specified, the Composition will use its automatically generated scheduler.

            execution_id : UUID
                execution_id will typically be set to none and assigned randomly at runtime.

            num_trials : int
                typically, the composition will infer the number of trials from the length of its input specification.
                To reuse the same inputs across many trials, you may specify an input dictionary with lists of length 1,
                or use default inputs, and select a number of trials with num_trials.

            call_before_time_step : callable
                will be called before each `TIME_STEP` is executed.

            call_after_time_step : callable
                will be called after each `TIME_STEP` is executed.

            call_before_pass : callable
                will be called before each `PASS` is executed.

            call_after_pass : callable
                will be called after each `PASS` is executed.

            call_before_trial : callable
                will be called before each `TRIAL` is executed.

            call_after_trial : callable
                will be called after each `TRIAL` is executed.

            initial_values : Dict[Node: Node Value]
                sets the values of nodes before the start of the run. This is useful in cases where a node's value is
                used before that node executes for the first time (usually due to recurrence or control).

            runtime_params : Dict[Node: Dict[Param: Tuple(Value, Condition)]]
                nested dictionary of (value, `Condition`) tuples for parameters of Nodes (`Mechanisms <Mechanism>` or
                `Compositions <Composition>` of the Composition; specifies alternate parameter values to be used only
                during this `Run` when the specified `Condition` is met.

                Outer dictionary:
                    - *key* - Node
                    - *value* - Runtime Parameter Specification Dictionary

                Runtime Parameter Specification Dictionary:
                    - *key* - keyword corresponding to a parameter of the Node
                    - *value* - tuple in which the index 0 item is the runtime parameter value, and the index 1 item is
                      a `Condition`

                See `Run_Runtime_Parameters` for more details and examples of valid dictionaries.

            Returns
            ---------

            output value of the final Node executed in the composition : various
        '''

        if scheduler_processing is None:
            scheduler_processing = self.scheduler_processing

        # TBI: Learning
        if scheduler_learning is None:
            scheduler_learning = self.scheduler_learning

        if termination_processing is None:
            termination_processing = self.termination_processing

        if initial_values is not None:
            for node in initial_values:
                if node not in self.c_nodes:
                    raise CompositionError("{} (entry in initial_values arg) is not a node in \'{}\'".
                                      format(node.name, self.name))


        self._analyze_graph()

        execution_id = self._assign_execution_ids(execution_id)

        scheduler_processing._init_counts(execution_id=execution_id)
        # scheduler_learning._init_counts(execution_id=execution_id)

        scheduler_processing.update_termination_conditions(termination_processing)
        # scheduler_learning.update_termination_conditions(termination_learning)

        origin_nodes = self.get_c_nodes_by_role(CNodeRole.ORIGIN)

        # if there is only one origin mechanism, allow inputs to be specified in a list
        if isinstance(inputs, (list, np.ndarray)):
            if len(origin_nodes) == 1:
                inputs = {next(iter(origin_nodes)): inputs}
            else:
                raise CompositionError("Inputs to {} must be specified in a dictionary with a key for each of its {} origin "
                               "nodes.".format(self.name, len(origin_nodes)))
        elif not isinstance(inputs, dict):
            if len(origin_nodes) == 1:
                raise CompositionError(
                    "Inputs to {} must be specified in a list or in a dictionary with the origin mechanism({}) "
                    "as its only key".format(self.name, next(iter(origin_nodes)).name))
            else:
                raise CompositionError("Inputs to {} must be specified in a dictionary with a key for each of its {} origin "
                               "nodes.".format(self.name, len(origin_nodes)))

        inputs, num_inputs_sets = self._adjust_stimulus_dict(inputs)

        if num_trials is not None:
            num_trials = num_trials
        else:
            num_trials = num_inputs_sets

        if targets is None:
            targets = {}

        scheduler_processing._reset_counts_total(TimeScale.RUN, execution_id)

        result = None

        # --- RESET FOR NEXT TRIAL ---
        # by looping over the length of the list of inputs - each input represents a TRIAL
        for trial_num in range(num_trials):
            # Execute call before trial "hook" (user defined function)
            if call_before_trial:
                call_before_trial()

            if termination_processing[TimeScale.RUN].is_satisfied(scheduler=scheduler_processing,
                                                                  execution_id=execution_id):
                break

        # PROCESSING ------------------------------------------------------------------------

            # Prepare stimuli from the outside world  -- collect the inputs for this TRIAL and store them in a dict
            execution_stimuli = {}
            stimulus_index = trial_num % num_inputs_sets
            for node in inputs:
                execution_stimuli[node] = inputs[node][stimulus_index]
            # execute processing
            # pass along the stimuli for this trial
            trial_output = self.execute(inputs=execution_stimuli,
                                        scheduler_processing=scheduler_processing,
                                        scheduler_learning=scheduler_learning,
                                        termination_processing=termination_processing,
                                        termination_learning=termination_learning,
                                        call_before_time_step=call_before_time_step,
                                        call_before_pass=call_before_pass,
                                        call_after_time_step=call_after_time_step,
                                        call_after_pass=call_after_pass,
                                        execution_id=execution_id,
                                        clamp_input=clamp_input,
                                        runtime_params=runtime_params,
                                        bin_execute=bin_execute)

        # ---------------------------------------------------------------------------------
            # store the result of this execute in case it will be the final result

            # terminal_mechanisms = self.get_c_nodes_by_role(CNodeRole.TERMINAL)
            # for terminal_mechanism in terminal_mechanisms:
            #     for terminal_output_state in terminal_mechanism.output_states:
            #         CIM_output_state = self.output_CIM_states[terminal_output_state]
            #         CIM_output_state.value = terminal_output_state.value

            # object.results.append(result)
            if isinstance(trial_output, Iterable):
                result_copy = trial_output.copy()
            else:
                result_copy = trial_output
            self.results.append(result_copy)

            if trial_output is not None:
                result = trial_output

        # LEARNING ------------------------------------------------------------------------
            # Prepare targets from the outside world  -- collect the targets for this TRIAL and store them in a dict
            execution_targets = {}
            target_index = trial_num % num_inputs_sets
            # Assign targets:
            if targets is not None:

                if isinstance(targets, function_type):
                    self.target = targets
                else:
                    for node in targets:
                        if callable(targets[node]):
                            execution_targets[node] = targets[node]
                        else:
                            execution_targets[node] = targets[node][target_index]

                    # devel needs the lines below because target and current_targets are attrs of system
                    # self.target = execution_targets
                    # self.current_targets = execution_targets

            # TBI execute learning
            # pass along the targets for this trial
            # self.learning_composition.execute(execution_targets,
            #                                   scheduler_processing,
            #                                   scheduler_learning,
            #                                   call_before_time_step,
            #                                   call_before_pass,
            #                                   call_after_time_step,
            #                                   call_after_pass,
            #                                   execution_id,
            #                                   clamp_input,
            #                                   )

            if call_after_trial:
                call_after_trial()

        scheduler_processing.clocks[execution_id]._increment_time(TimeScale.RUN)

        return self.results

<<<<<<< HEAD
    def get_param_struct_type(self):
        mech_param_type_list = [m.get_param_struct_type() for m in self.mechanisms]
        proj_param_type_list = [p.get_param_struct_type() for p in self.projections]
        return ir.LiteralStructType([
            ir.LiteralStructType(mech_param_type_list),
            ir.LiteralStructType(proj_param_type_list)])

    def get_context_struct_type(self):
        mech_ctx_type_list = [m.get_context_struct_type() for m in self.mechanisms]
        proj_ctx_type_list = [p.get_context_struct_type() for p in self.projections]
        return ir.LiteralStructType([
            ir.LiteralStructType(mech_ctx_type_list),
            ir.LiteralStructType(proj_ctx_type_list)])

    def get_input_struct_type(self):
        origin_mechanisms = self.get_mechanisms_by_role(MechanismRole.ORIGIN)
        input_type_list  = [m.get_input_struct_type() for m in origin_mechanisms]
        return ir.LiteralStructType(input_type_list)

    def get_data_struct_type(self):
        output_type_list = [m.get_output_struct_type() for m in self.mechanisms]
        return ir.LiteralStructType(output_type_list)


    def get_context_initializer(self):
        mech_contexts = [tuple(m.get_context_initializer()) for m in self.mechanisms]
        proj_contexts = [tuple(p.get_context_initializer()) for p in self.projections]
        return (tuple(mech_contexts), tuple(proj_contexts))


    def get_param_initializer(self):
        mech_params = [tuple(m.get_param_initializer()) for m in self.mechanisms]
        proj_params = [tuple(p.get_param_initializer()) for p in self.projections]
        return (tuple(mech_params), tuple(proj_params))


    def __get_bin_mechanism(self, mechanism):
        if mechanism not in self.__compiled_mech:
            wrapper = self.__gen_mech_wrapper(mechanism)
            bin_f = pnlvm.LLVMBinaryFunction.get(wrapper)
            self.__compiled_mech[mechanism] = bin_f
            return bin_f

        return self.__compiled_mech[mechanism]


    def __get_bin_mech_output_extract(self, mechanism):
        if mechanism not in self.__compiled_results_extract:
            wrapper = self.__gen_mech_result_extract(mechanism)
            bin_f = pnlvm.LLVMBinaryFunction.get(wrapper)
            self.__compiled_results_extract[mechanism] = bin_f
            return bin_f

        return self.__compiled_results_extract[mechanism]

    def __extract_mech_output(self, mechanism):
        bin_mech_extract = self.__get_bin_mech_output_extract(mechanism)
        data, out = bin_mech_extract.byref_arg_types
        res = np.zeros_like(mechanism.instance_defaults.value, dtype=np.float64)
        ct_res = res.ctypes.data_as(ctypes.POINTER(out))
        bin_mech_extract(ctypes.cast(ctypes.byref(self.__data_struct), ctypes.POINTER(data)), ct_res)
        return res

    def reinitialize(self):
        self.__data_struct = None
        self.__params_struct = None
        self.__context_struct = None

    def __bin_initialize(self, inputs):
        origin_mechanisms = self.get_mechanisms_by_role(MechanismRole.ORIGIN)
        # Read provided or default input
        input_data = [inputs[m] if m in inputs else m.instance_defaults.variable for m in origin_mechanisms]
        # Every input state takes 2d input. Mechanism thus takes vector of
        # 2d inputs, and data is a vector of mechanism inputs
        input_data = [[np.atleast_2d(i) for i in elem] for elem in input_data]

        c_input = pnlvm._convert_llvm_ir_to_ctype(self.get_input_struct_type())
        def tupleize(x):
            if hasattr(x, "__len__"):
                return tuple([tupleize(y) for y in x])
            return x

        self.__input_struct = c_input(*tupleize(input_data))

        if self.__data_struct is None:
            output = [[os.value for os in m.output_states] for m in self.mechanisms]
            c_output = pnlvm._convert_llvm_ir_to_ctype(self.get_data_struct_type())
            self.__data_struct = c_output(*tupleize(output))

        if self.__params_struct is None:
            c_params = pnlvm._convert_llvm_ir_to_ctype(self.get_param_struct_type())
            params = self.get_param_initializer()
            self.__params_struct = c_params(*params)

        if self.__context_struct is None:
            c_contexts = pnlvm._convert_llvm_ir_to_ctype(self.get_context_struct_type())
            contexts = self.get_context_initializer()
            self.__context_struct = c_contexts(*contexts)

    def __gen_mech_wrapper(self, mech):

        func_name = None
        assert mech in self.mechanisms
        with pnlvm.LLVMBuilderContext() as ctx:
            func_name = ctx.module.get_unique_name("comp_wrap_" + mech.name)
            data_struct_ptr = self.get_data_struct_type().as_pointer()
            func_ty = ir.FunctionType(ir.VoidType(), (
                self.get_context_struct_type().as_pointer(),
                self.get_param_struct_type().as_pointer(),
                self.get_input_struct_type().as_pointer(),
                data_struct_ptr, data_struct_ptr))
            llvm_func = ir.Function(ctx.module, func_ty, name=func_name)
            llvm_func.attributes.add('argmemonly')
            context, params, comp_in, data_in, data_out = llvm_func.args
            for a in llvm_func.args:
                a.attributes.add('nonnull')
                a.attributes.add('noalias')

            # Create entry block
            block = llvm_func.append_basic_block(name="entry")
            builder = ir.IRBuilder(block)

            m_function = ctx.get_llvm_function(mech.llvmSymbolName)
            origin_mechanisms = self.get_mechanisms_by_role(MechanismRole.ORIGIN)
            if mech in origin_mechanisms:
                mech_in_idx = origin_mechanisms.index(mech)
                m_in = builder.gep(comp_in, [ctx.int32_ty(0), ctx.int32_ty(mech_in_idx)])
            else:
                m_in = builder.alloca(m_function.args[2].type.pointee)

            # Run all incoming projections
            for par in self.graph.get_parents_from_component(mech):
                assert not mech in origin_mechanisms
                # Get projection
                par_proj = par.component
                proj_idx = self.projections.index(par_proj)

                # Get parent mechanism
                par = self.graph.get_parents_from_component(par_proj)
                assert len(par) == 1
                par_mech = par[0].component

                proj_params = builder.gep(params, [ctx.int32_ty(0), ctx.int32_ty(1), ctx.int32_ty(proj_idx)])
                proj_context = builder.gep(context, [ctx.int32_ty(0), ctx.int32_ty(1), ctx.int32_ty(proj_idx)])
                proj_function = ctx.get_llvm_function(par_proj.llvmSymbolName)

                output_s = par_proj.sender
                assert output_s.owner is par_mech
                assert output_s in par_mech.output_states
                mech_idx = self.mechanisms.index(par_mech)
                output_state_idx = par_mech.output_states.index(output_s)
                proj_in = builder.gep(data_in, [ctx.int32_ty(0),
                                                ctx.int32_ty(mech_idx),
                                                ctx.int32_ty(output_state_idx)])

                state = par_proj.receiver
                assert state.owner is mech
                if state in state.owner.input_states:
                    state_idx = state.owner.input_states.index(state)

                    assert par_proj in state.pathway_projections
                    projection_idx = state.pathway_projections.index(par_proj)

                    # Adjust for AutoAssociative projections
                    for i in range(projection_idx):
                        if isinstance(state.pathway_projections[i], AutoAssociativeProjection):
                            projection_idx -= 1
                elif state in state.owner.parameter_states:
                    state_idx = state.owner.parameter_states.index(state) + len(state.owner.input_states)

                    assert par_proj in state.mod_afferents
                    projection_idx = state.mod_afferents.index(par_proj)
                else:
                    # Unknown state
                    assert False

                assert state_idx < len(m_in.type.pointee)
                assert projection_idx < len(m_in.type.pointee.elements[state_idx])
                proj_out = builder.gep(m_in, [ctx.int32_ty(0),
                                              ctx.int32_ty(state_idx),
                                              ctx.int32_ty(projection_idx)])

                builder.call(proj_function, [proj_params, proj_context, proj_in, proj_out])


            idx = self.mechanisms.index(mech)
            m_params = builder.gep(params, [ctx.int32_ty(0), ctx.int32_ty(0), ctx.int32_ty(idx)])
            m_context = builder.gep(context, [ctx.int32_ty(0), ctx.int32_ty(0), ctx.int32_ty(idx)])
            m_out = builder.gep(data_out, [ctx.int32_ty(0), ctx.int32_ty(idx)])
            builder.call(m_function, [m_params, m_context, m_in, m_out])
            builder.ret_void()

        return func_name


    def __gen_mech_result_extract(self, mech):
        idx = self.mechanisms.index(mech)

        func_name = None
        with pnlvm.LLVMBuilderContext() as ctx:
            func_name = ctx.module.get_unique_name("comp_result_wrap_" + mech.name)
            func_ty = ir.FunctionType(ir.VoidType(), (
                self.get_data_struct_type().as_pointer(),
                mech.get_output_struct_type().as_pointer()))
            llvm_func = ir.Function(ctx.module, func_ty, name=func_name)
            llvm_func.attributes.add('argmemonly')
            data, vo = llvm_func.args
            for a in llvm_func.args:
                a.attributes.add('nonnull')
                a.attributes.add('noalias')

            # Create entry block
            block = llvm_func.append_basic_block(name="entry")
            builder = ir.IRBuilder(block)

            res = builder.gep(data, [ctx.int32_ty(0), ctx.int32_ty(idx)])
            data = builder.load(res)
            builder.store(data, vo)

            builder.ret_void()

        return func_name


=======
    def run_simulation(self):
        print("simulation runs now")
>>>>>>> 658e7fc4
    def _input_matches_variable(self, input_value, var):
        # input_value states are uniform
        if np.shape(np.atleast_2d(input_value)) == np.shape(var):
            return "homogeneous"
        # input_value states have different lengths
        elif len(np.shape(var)) == 1 and isinstance(var[0], (list, np.ndarray)):
            for i in range(len(input_value)):
                if len(input_value[i]) != len(var[i]):
                    return False
            return "heterogeneous"
        return False

    def _adjust_stimulus_dict(self, stimuli):

        # STEP 1: validate that there is a one-to-one mapping of input entries to origin nodes


        # Check that all of the nodes listed in the inputs dict are ORIGIN nodes in the self
        origin_nodes = self.get_c_nodes_by_role(CNodeRole.ORIGIN)
        for node in stimuli.keys():
            if not node in origin_nodes:
                raise CompositionError("{} in inputs dict for {} is not one of its ORIGIN nodes".
                               format(node.name, self.name))
        # Check that all of the ORIGIN nodes are represented - if not, use default_variable
        for node in origin_nodes:
            if not node in stimuli:
                # Change error below to warning??
                # raise RunError("Entry for ORIGIN Node {} is missing from the inputs dict for {}".
                #                format(node.name, self.name))
                stimuli[node] = node.default_external_input_values

        # STEP 2: Loop over all dictionary entries to validate their content and adjust any convenience notations:

        # (1) Replace any user provided convenience notations with values that match the following specs:
        # a - all dictionary values are lists containing and input value on each trial (even if only one trial)
        # b - each input value is a 2d array that matches variable
        # example: { Mech1: [Fully_specified_input_for_mech1_on_trial_1, Fully_specified_input_for_mech1_on_trial_2 … ],
        #            Mech2: [Fully_specified_input_for_mech2_on_trial_1, Fully_specified_input_for_mech2_on_trial_2 … ]}
        # (2) Verify that all mechanism values provide the same number of inputs (check length of each dictionary value)

        adjusted_stimuli = {}
        num_input_sets = -1

        for node, stim_list in stimuli.items():
            if isinstance(node, Composition):
                if isinstance(stim_list, dict):

                    adjusted_stimulus_dict, num_trials = node._adjust_stimulus_dict(stim_list)
                    translated_stimulus_dict = {}

                    # first time through the stimulus dictionary, assemble a dictionary in which the keys are input CIM
                    # InputStates and the values are lists containing the first input value
                    for nested_origin_node, values in adjusted_stimulus_dict.items():
                        first_value = values[0]
                        for i in range(len(first_value)):
                            input_state = nested_origin_node.external_input_states[i]
                            input_cim_input_state = node.input_CIM_states[input_state][0]
                            translated_stimulus_dict[input_cim_input_state] = [first_value[i]]
                            # then loop through the stimulus dictionary again for each remaining trial
                            for trial in range(1, num_trials):
                                translated_stimulus_dict[input_cim_input_state].append(values[trial][i])

                    adjusted_stimulus_list = []
                    for trial in range(num_trials):
                        trial_adjusted_stimulus_list = []
                        for state in node.external_input_states:
                            trial_adjusted_stimulus_list.append(translated_stimulus_dict[state][trial])
                        adjusted_stimulus_list.append(trial_adjusted_stimulus_list)
                    stimuli[node] = adjusted_stimulus_list

            # excludes any input states marked "internal_only" (usually recurrent)
            input_must_match = node.external_input_values

            if input_must_match == []:
                # all input states are internal_only
                continue

            check_spec_type = self._input_matches_variable(stim_list, input_must_match)
            # If a node provided a single input, wrap it in one more list in order to represent trials
            if check_spec_type == "homogeneous" or check_spec_type == "heterogeneous":
                if check_spec_type == "homogeneous":
                    # np.atleast_2d will catch any single-input states specified without an outer list
                    # e.g. [2.0, 2.0] --> [[2.0, 2.0]]
                    adjusted_stimuli[node] = [np.atleast_2d(stim_list)]
                else:
                    adjusted_stimuli[node] = [stim_list]

                # verify that all nodes have provided the same number of inputs
                if num_input_sets == -1:
                    num_input_sets = 1
                elif num_input_sets != 1:
                    raise RunError("Input specification for {} is not valid. The number of inputs (1) provided for {}"
                                   "conflicts with at least one other node's input specification.".format(self.name,
                                                                                                               node.name))
            else:
                adjusted_stimuli[node] = []
                for stim in stimuli[node]:
                    check_spec_type = self._input_matches_variable(stim, input_must_match)
                    # loop over each input to verify that it matches variable
                    if check_spec_type == False:
                        err_msg = "Input stimulus ({}) for {} is incompatible with its external_input_values ({}).".\
                            format(stim, node.name, input_must_match)
                        # 8/3/17 CW: I admit the error message implementation here is very hacky; but it's at least not a hack
                        # for "functionality" but rather a hack for user clarity
                        if "KWTA" in str(type(node)):
                            err_msg = err_msg + " For KWTA mechanisms, remember to append an array of zeros (or other values)" \
                                                " to represent the outside stimulus for the inhibition input state, and " \
                                                "for systems, put your inputs"
                        raise RunError(err_msg)
                    elif check_spec_type == "homogeneous":
                        # np.atleast_2d will catch any single-input states specified without an outer list
                        # e.g. [2.0, 2.0] --> [[2.0, 2.0]]
                        adjusted_stimuli[node].append(np.atleast_2d(stim))
                    else:
                        adjusted_stimuli[node].append(stim)

                # verify that all nodes have provided the same number of inputs
                if num_input_sets == -1:
                    num_input_sets = len(stimuli[node])
                elif num_input_sets != len(stimuli[node]):
                    raise RunError("Input specification for {} is not valid. The number of inputs ({}) provided for {}"
                                   "conflicts with at least one other node's input specification."
                                   .format(self.name, (stimuli[node]), node.name))

        return adjusted_stimuli, num_input_sets

    def _adjust_execution_stimuli(self, stimuli):
        adjusted_stimuli = {}
        for node, stimulus in stimuli.items():
            if isinstance(node, Composition):
                input_must_match = node.input_values
                if isinstance(stimulus, dict):
                    adjusted_stimulus_dict = node._adjust_stimulus_dict(stimulus)
                    adjusted_stimuli[node] = adjusted_stimulus_dict
                    continue
            else:
                input_must_match = node.instance_defaults.variable


            check_spec_type = self._input_matches_variable(stimulus, input_must_match)
            # If a node provided a single input, wrap it in one more list in order to represent trials
            if check_spec_type == "homogeneous" or check_spec_type == "heterogeneous":
                if check_spec_type == "homogeneous":
                    # np.atleast_2d will catch any single-input states specified without an outer list
                    # e.g. [2.0, 2.0] --> [[2.0, 2.0]]
                    adjusted_stimuli[node] = np.atleast_2d(stimulus)
                else:
                    adjusted_stimuli[node] = stimulus

            else:
                raise CompositionError("Input stimulus ({}) for {} is incompatible with its variable ({})."
                                       .format(stimulus, node.name, input_must_match))
        return adjusted_stimuli

    @property
    def input_states(self):
        """Returns all InputStates that belong to the Input CompositionInterfaceMechanism"""
        return self.input_CIM.input_states

    @property
    def output_states(self):
        """Returns all OutputStates that belong to the Output CompositionInterfaceMechanism"""
        return self.output_CIM.output_states

    @property
    def output_values(self):
        """Returns values of all OutputStates that belong to the Output CompositionInterfaceMechanism"""
        output_values = []
        for state in self.output_CIM.output_states:
            output_values.append(state.value)
        return output_values

    @property
    def input_state(self):
        """Returns the index 0 InputState that belongs to the Input CompositionInterfaceMechanism"""
        return self.input_CIM.input_states[0]

    @property
    def input_values(self):
        """Returns values of all InputStates that belong to the Input CompositionInterfaceMechanism"""
        input_values = []
        for state in self.input_CIM.input_states:
            input_values.append(state.value)
        return input_values

    #  For now, external_input_states == input_states and external_input_values == input_values
    #  They could be different in the future depending on new features (ex. if we introduce recurrent compositions)
    #  Useful to have this property for treating Compositions the same as Mechanisms in run & execute
    @property
    def external_input_states(self):
        """Returns all external InputStates that belong to the Input CompositionInterfaceMechanism"""
        try:
            return [input_state for input_state in self.input_CIM.input_states if not input_state.internal_only]
        except (TypeError, AttributeError):
            return None

    @property
    def external_input_values(self):
        """Returns values of all external InputStates that belong to the Input CompositionInterfaceMechanism"""
        try:
            return [input_state.value for input_state in self.input_CIM.input_states if not input_state.internal_only]
        except (TypeError, AttributeError):
            return None

    @property
    def default_external_input_values(self):
        """Returns the default values of all external InputStates that belong to the Input CompositionInterfaceMechanism"""
        try:
            return [input_state.instance_defaults.value for input_state in self.input_CIM.input_states if not input_state.internal_only]
        except (TypeError, AttributeError):
            return None


    @property
    def output_state(self):
        """Returns the index 0 OutputState that belongs to the Output CompositionInterfaceMechanism"""
        return self.output_CIM.output_states[0]
<|MERGE_RESOLUTION|>--- conflicted
+++ resolved
@@ -60,17 +60,14 @@
 from psyneulink.components.component import function_type
 from psyneulink.components.mechanisms.processing.compositioninterfacemechanism import CompositionInterfaceMechanism
 from psyneulink.components.projections.pathway.mappingprojection import MappingProjection
-<<<<<<< HEAD
-from psyneulink.library.projections.pathway.autoassociativeprojection import AutoAssociativeProjection
-=======
 from psyneulink.components.mechanisms.adaptive.control.controlmechanism import ControlMechanism
->>>>>>> 658e7fc4
 from psyneulink.components.shellclasses import Mechanism, Projection
 from psyneulink.components.states.outputstate import OutputState
 from psyneulink.components.functions.function import InterfaceStateMap
 from psyneulink.components.states.inputstate import InputState
 from psyneulink.globals.context import ContextFlags
 from psyneulink.globals.keywords import MATRIX_KEYWORD_VALUES, OWNER_VALUE, HARD_CLAMP, IDENTITY_MATRIX, NO_CLAMP, PULSE_CLAMP, SOFT_CLAMP
+from psyneulink.library.projections.pathway.autoassociativeprojection import AutoAssociativeProjection
 from psyneulink.scheduling.condition import Always
 from psyneulink.scheduling.scheduler import Scheduler
 from psyneulink.scheduling.time import TimeScale
@@ -480,7 +477,6 @@
         # TBI: update self.sched whenever something is added to the composition
         self.sched = Scheduler(composition=self)
 
-<<<<<<< HEAD
         # Compiled resources
         self.__params_struct = None
         self.__context_struct = None
@@ -489,8 +485,6 @@
 
         self.__compiled_mech = {}
         self.__compiled_results_extract = {}
-=======
->>>>>>> 658e7fc4
 
     @property
     def graph_processing(self):
@@ -1295,11 +1289,8 @@
         clamp_input=SOFT_CLAMP,
         targets=None,
         runtime_params=None,
-<<<<<<< HEAD
         bin_execute=False,
-=======
         context=None
->>>>>>> 658e7fc4
     ):
         '''
             Passes inputs to any Nodes receiving inputs directly from the user (via the "inputs" argument) then
@@ -1403,19 +1394,14 @@
 
             if call_before_time_step:
                 call_before_time_step()
-<<<<<<< HEAD
-
-            import operator
-            mechs = sorted(list(next_execution_set), key=operator.attrgetter('name'))
-            # execute each mechanism with EXECUTING in context
-            for mechanism in mechs:
-=======
->>>>>>> 658e7fc4
 
             frozen_values = {}
             new_values = {}
+
+            import operator
+            nodes = sorted(list(next_execution_set), key=operator.attrgetter('name'))
             # execute each node with EXECUTING in context
-            for node in next_execution_set:
+            for node in nodes:
                 frozen_values[node] = node.output_values
                 if node in origin_nodes:
                     # KAM 8/28 commenting out the below code because it's not necessarily how we want to handle
@@ -1436,12 +1422,8 @@
                             for input_state in node.input_states:
                                 self.input_CIM_states[input_state][1].value = 0.0
 
-<<<<<<< HEAD
-                if isinstance(mechanism, Mechanism):
-=======
                 if isinstance(node, Mechanism):
 
->>>>>>> 658e7fc4
                     execution_runtime_params = {}
 
                     if node in runtime_params:
@@ -1449,10 +1431,10 @@
                             if runtime_params[node][param][1].is_satisfied(scheduler=execution_scheduler,
                                                                            # KAM 5/15/18 - not sure if this will always be the correct execution id:
                                                                                 execution_id=self._execution_id):
-<<<<<<< HEAD
-                                execution_runtime_params[param] = runtime_params[mechanism][param][0]
+                                execution_runtime_params[param] = runtime_params[node][param][0]
+
                     if bin_execute:
-                        bin_mechanism = self.__get_bin_mechanism(mechanism);
+                        bin_mechanism = self.__get_bin_mechanism(node);
                         c, p, i, di, do = bin_mechanism.byref_arg_types
                         # Cast the arguments. Structures are the same but ctypes
                         # creates new class every time.
@@ -1463,41 +1445,22 @@
                                       ctypes.cast(ctypes.byref(self.__data_struct), ctypes.POINTER(do)))
 
                     else:
-                        mechanism.context.execution_phase = ContextFlags.PROCESSING
-                        num = mechanism.execute(runtime_params=execution_runtime_params,
-                                                context=ContextFlags.COMPOSITION)
-
-                        for key in mechanism._runtime_params_reset:
-                            mechanism._set_parameter_value(key, mechanism._runtime_params_reset[key])
-                        mechanism._runtime_params_reset = {}
-
-                        for key in mechanism.function_object._runtime_params_reset:
-                            mechanism.function_object._set_parameter_value(key,
-                                                                           mechanism.function_object._runtime_params_reset[
-                                                                               key])
-                        mechanism.function_object._runtime_params_reset = {}
-                        mechanism.context.execution_phase = ContextFlags.IDLE
-=======
-                                execution_runtime_params[param] = runtime_params[node][param][0]
-
-                    node.context.execution_phase = ContextFlags.PROCESSING
-                    if not (CNodeRole.OBJECTIVE in self.get_roles_by_c_node(node) and not node is self.controller):
-
-                        node.execute(runtime_params=execution_runtime_params,
-                                     context=ContextFlags.COMPOSITION)
-
->>>>>>> 658e7fc4
-
-                    for key in node._runtime_params_reset:
-                        node._set_parameter_value(key, node._runtime_params_reset[key])
-                    node._runtime_params_reset = {}
-
-                    for key in node.function_object._runtime_params_reset:
-                        node.function_object._set_parameter_value(key,
-                                                                  node.function_object._runtime_params_reset[
+                        node.context.execution_phase = ContextFlags.PROCESSING
+                        if not (CNodeRole.OBJECTIVE in self.get_roles_by_c_node(node) and not node is self.controller):
+                            node.execute(runtime_params=execution_runtime_params,
+                                         context=ContextFlags.COMPOSITION)
+
+                        for key in node._runtime_params_reset:
+                            node._set_parameter_value(key, node._runtime_params_reset[key])
+                        node._runtime_params_reset = {}
+
+                        for key in node.function_object._runtime_params_reset:
+                            node.function_object._set_parameter_value(key,
+                                                                      node.function_object._runtime_params_reset[
                                                                            key])
-                    node.function_object._runtime_params_reset = {}
-                    node.context.execution_phase = ContextFlags.IDLE
+                        node.function_object._runtime_params_reset = {}
+                        node.context.execution_phase = ContextFlags.IDLE
+
                 elif isinstance(node, Composition):
                     node.execute(execution_id=self._execution_id)
                 if node in origin_nodes:
@@ -1522,13 +1485,10 @@
         if call_after_pass:
             call_after_pass()
 
-<<<<<<< HEAD
         # extract result here
         if bin_execute:
-            num = self.__extract_mech_output(mechanism)
-
-        return num
-=======
+            return self.__extract_mech_output(node)
+
         self.output_CIM.context.execution_phase = ContextFlags.PROCESSING
         self.output_CIM.execute(context=ContextFlags.PROCESSING)
 
@@ -1539,7 +1499,6 @@
         # TBI control phase
 
         return output_values
->>>>>>> 658e7fc4
 
     def run(
         self,
@@ -1558,13 +1517,9 @@
         call_after_trial=None,
         clamp_input=SOFT_CLAMP,
         targets=None,
-<<<<<<< HEAD
-        runtime_params=None,
         bin_execute=False,
-=======
         initial_values=None,
         runtime_params=None
->>>>>>> 658e7fc4
     ):
         '''
             Passes inputs to compositions, then executes
@@ -1790,39 +1745,38 @@
 
         return self.results
 
-<<<<<<< HEAD
     def get_param_struct_type(self):
-        mech_param_type_list = [m.get_param_struct_type() for m in self.mechanisms]
+        mech_param_type_list = [m.get_param_struct_type() for m in self.c_nodes]
         proj_param_type_list = [p.get_param_struct_type() for p in self.projections]
         return ir.LiteralStructType([
             ir.LiteralStructType(mech_param_type_list),
             ir.LiteralStructType(proj_param_type_list)])
 
     def get_context_struct_type(self):
-        mech_ctx_type_list = [m.get_context_struct_type() for m in self.mechanisms]
+        mech_ctx_type_list = [m.get_context_struct_type() for m in self.c_nodes]
         proj_ctx_type_list = [p.get_context_struct_type() for p in self.projections]
         return ir.LiteralStructType([
             ir.LiteralStructType(mech_ctx_type_list),
             ir.LiteralStructType(proj_ctx_type_list)])
 
     def get_input_struct_type(self):
-        origin_mechanisms = self.get_mechanisms_by_role(MechanismRole.ORIGIN)
+        origin_mechanisms = self.get_c_nodes_by_role(CNodeRole.ORIGIN)
         input_type_list  = [m.get_input_struct_type() for m in origin_mechanisms]
         return ir.LiteralStructType(input_type_list)
 
     def get_data_struct_type(self):
-        output_type_list = [m.get_output_struct_type() for m in self.mechanisms]
+        output_type_list = [m.get_output_struct_type() for m in self.c_nodes]
         return ir.LiteralStructType(output_type_list)
 
 
     def get_context_initializer(self):
-        mech_contexts = [tuple(m.get_context_initializer()) for m in self.mechanisms]
+        mech_contexts = [tuple(m.get_context_initializer()) for m in self.c_nodes]
         proj_contexts = [tuple(p.get_context_initializer()) for p in self.projections]
         return (tuple(mech_contexts), tuple(proj_contexts))
 
 
     def get_param_initializer(self):
-        mech_params = [tuple(m.get_param_initializer()) for m in self.mechanisms]
+        mech_params = [tuple(m.get_param_initializer()) for m in self.c_nodes]
         proj_params = [tuple(p.get_param_initializer()) for p in self.projections]
         return (tuple(mech_params), tuple(proj_params))
 
@@ -1860,7 +1814,7 @@
         self.__context_struct = None
 
     def __bin_initialize(self, inputs):
-        origin_mechanisms = self.get_mechanisms_by_role(MechanismRole.ORIGIN)
+        origin_mechanisms = self.get_c_nodes_by_role(CNodeRole.ORIGIN)
         # Read provided or default input
         input_data = [inputs[m] if m in inputs else m.instance_defaults.variable for m in origin_mechanisms]
         # Every input state takes 2d input. Mechanism thus takes vector of
@@ -1876,7 +1830,7 @@
         self.__input_struct = c_input(*tupleize(input_data))
 
         if self.__data_struct is None:
-            output = [[os.value for os in m.output_states] for m in self.mechanisms]
+            output = [[os.value for os in m.output_states] for m in self.c_nodes]
             c_output = pnlvm._convert_llvm_ir_to_ctype(self.get_data_struct_type())
             self.__data_struct = c_output(*tupleize(output))
 
@@ -1893,7 +1847,7 @@
     def __gen_mech_wrapper(self, mech):
 
         func_name = None
-        assert mech in self.mechanisms
+        assert mech in self.c_nodes
         with pnlvm.LLVMBuilderContext() as ctx:
             func_name = ctx.module.get_unique_name("comp_wrap_" + mech.name)
             data_struct_ptr = self.get_data_struct_type().as_pointer()
@@ -1914,7 +1868,7 @@
             builder = ir.IRBuilder(block)
 
             m_function = ctx.get_llvm_function(mech.llvmSymbolName)
-            origin_mechanisms = self.get_mechanisms_by_role(MechanismRole.ORIGIN)
+            origin_mechanisms = self.get_c_nodes_by_role(CNodeRole.ORIGIN)
             if mech in origin_mechanisms:
                 mech_in_idx = origin_mechanisms.index(mech)
                 m_in = builder.gep(comp_in, [ctx.int32_ty(0), ctx.int32_ty(mech_in_idx)])
@@ -1940,7 +1894,7 @@
                 output_s = par_proj.sender
                 assert output_s.owner is par_mech
                 assert output_s in par_mech.output_states
-                mech_idx = self.mechanisms.index(par_mech)
+                mech_idx = self.c_nodes.index(par_mech)
                 output_state_idx = par_mech.output_states.index(output_s)
                 proj_in = builder.gep(data_in, [ctx.int32_ty(0),
                                                 ctx.int32_ty(mech_idx),
@@ -1976,7 +1930,7 @@
                 builder.call(proj_function, [proj_params, proj_context, proj_in, proj_out])
 
 
-            idx = self.mechanisms.index(mech)
+            idx = self.c_nodes.index(mech)
             m_params = builder.gep(params, [ctx.int32_ty(0), ctx.int32_ty(0), ctx.int32_ty(idx)])
             m_context = builder.gep(context, [ctx.int32_ty(0), ctx.int32_ty(0), ctx.int32_ty(idx)])
             m_out = builder.gep(data_out, [ctx.int32_ty(0), ctx.int32_ty(idx)])
@@ -1987,7 +1941,7 @@
 
 
     def __gen_mech_result_extract(self, mech):
-        idx = self.mechanisms.index(mech)
+        idx = self.c_nodes.index(mech)
 
         func_name = None
         with pnlvm.LLVMBuilderContext() as ctx:
@@ -2014,11 +1968,9 @@
 
         return func_name
 
-
-=======
     def run_simulation(self):
         print("simulation runs now")
->>>>>>> 658e7fc4
+
     def _input_matches_variable(self, input_value, var):
         # input_value states are uniform
         if np.shape(np.atleast_2d(input_value)) == np.shape(var):
