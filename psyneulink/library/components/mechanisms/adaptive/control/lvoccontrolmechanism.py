--- conflicted
+++ resolved
@@ -729,17 +729,10 @@
                                                                          context=context
                                                                          )
 
-<<<<<<< HEAD
-        # MODIFIED 10/14/18 NEW:  FIX:  HACK TO INSURE CONVERGENCE - SHOULD BE HANDLED WITH PRIORS
-        if self.current_execution_count == 1:
-            self.prediction_weights[self.prediction_vector.idx.cst] = \
-                abs(self.prediction_weights[self.prediction_vector.idx.cst])
-=======
-        # # MODIFIED 10/14/18 NEW:  FIX:  HACK TO CHECK FOR CONVERGENCE
+        # # MODIFIED 10/14/18 NEW:  FIX:  HACK TO INSURE CONVERGENCE - SHOULD BE HANDLED WITH PRIORS
         # if self.current_execution_count == 1:
         #     self.prediction_weights[self.prediction_vector.idx.cst] = \
         #         abs(self.prediction_weights[self.prediction_vector.idx.cst])
->>>>>>> 891462b2
         # MODIFIED 10/14/18 END
 
         # Compute allocation_policy using gradient_ascent
