# Princeton University licenses this file to You under the Apache License, Version 2.0 (the "License");
# you may not use this file except in compliance with the License.  You may obtain a copy of the License at:
#     http://www.apache.org/licenses/LICENSE-2.0
# Unless required by applicable law or agreed to in writing, software distributed under the License is distributed
# on an "AS IS" BASIS, WITHOUT WARRANTIES OR CONDITIONS OF ANY KIND, either express or implied.
# See the License for the specific language governing permissions and limitations under the License.


# *************************************************  EVCControlMechanism ***********************************************

"""

Overview
--------

An EVCControlMechanism is a `ControlMechanism <ControlMechanism>` that regulates it `ControlSignals <ControlSignal>` in
order to optimize the performance of the System to which it belongs.  EVCControlMechanism is one of the most
powerful, but also one of the most complex components in PsyNeuLink.  It is designed to implement a form of the
Expected Value of Control (EVC) Theory described in `Shenhav et al. (2013)
<https://www.ncbi.nlm.nih.gov/pubmed/23889930>`_, which provides useful background concerning the purpose and
structure of the EVCControlMechanism.

An EVCControlMechanism is similar to a standard `ControlMechanism`, with the following exceptions:

  * it can only be assigned to a System as its `controller <System.controller>`, and not in any other capacity
    (see `ControlMechanism_System_Controller`);
  ..
  * it has several specialized functions that are used to search over the `allocations <ControlSignal.allocations>`\\s
    of its its `ControlSignals <ControlSignal>`, and evaluate the performance of its `system
    <EVCControlMechanism.system>`; by default, it simulates its `system <EVCControlMechanism.system>` and evaluates
    its performance under all combinations of ControlSignal values to find the one that optimizes the `Expected
    Value of Control <EVCControlMechanism_EVC>`, however its functions can be customized or replaced to implement
    other optimization procedures.
  ..
  * it creates a specialized set of `prediction Mechanisms` EVCControlMechanism_Prediction_Mechanisms` that are used to
    simulate the performnace of its `system <EVCControlMechanism.system>`.

.. _EVCControlMechanism_EVC:

*Expected Value of Control (EVC)*
~~~~~~~~~~~~~~~~~~~~~~~~~~~~~~~~~

The EVCControlMechanism uses it `function <EVCControlMechanism.function>` to select an `control_allocation` for its
`system <EVCControlMechanism.system>`.  In the `default configuration <EVCControlMechanism_Default_Configuration>`,
an EVCControlMechanism carries out an exhaustive evaluation of allocation policies, simulating its `system
<EVCControlMechanism.system>` under each, and using an `ObjectiveMechanism` and several `auxiliary functions
<EVCControlMechanism_Functions>` to calculate the **expected value of control (EVC)** for each `control_allocation`:
a cost-benefit analysis that weighs the `cost <ControlSignal.cost> of the ControlSignals against the outcome of the
`system <EVCControlMechanism.system>` \\s performance for a given `control_allocation`. The EVCControlMechanism
selects the `control_allocation` that generates the maximum EVC, and implements that for the next `TRIAL`. Each step
of this procedure can be modified, or replaced entirely, by assigning custom functions to corresponding parameters of
the EVCControlMechanism, as described `below <EVCControlMechanism_Functions>`.

.. _EVCControlMechanism_Creation:

Creating an EVCControlMechanism
------------------------

An EVCControlMechanism can be created in any of the ways used to `create a ControlMechanism
<ControlMechanism_Creation>`; it is also created automatically when a `System` is created and the EVCControlMechanism
class is specified in the **controller** argument of the System's constructor (see `System_Creation`).  The
ObjectiveMechanism, the OutputStates it monitors and evaluates, and the parameters controlled by an
EVCControlMechanism can be specified in the standard way for a ControlMechanism (see
`ControlMechanism_ObjectiveMechanism` and `ControlMechanism_Control_Signals`, respectively).

.. note::
   Although an EVCControlMechanism can be created on its own, it can only be assigned to, and executed within a `System`
   as the System's `controller <System.controller>`.

When an EVCControlMechanism is assigned to, or created by a System, it is assigned the OutputStates to be monitored and
parameters to be controlled specified for that System (see `System_Control`), and a `prediction Mechanism
<EVCControlMechanism_Prediction_Mechanisms>` is created for each `ORIGIN` Mechanism in the `system
<EVCControlMechanism.system>`. The prediction Mechanisms are assigned to the EVCControlMechanism's
`prediction_mechanisms` attribute. The OutputStates used to determine an EVCControlMechanism’s control_allocation and
the parameters it controls can be listed using its show method. The EVCControlMechanism and the Components
associated with it in its `system <EVCControlMechanism.system>` can be displayed using the System's
`System.show_graph` method with its **show_control** argument assigned as `True`

An EVCControlMechanism that has been constructed automatically can be customized by assigning values to its
attributes (e.g., those described above, or its `function <EVCControlMechanism.function>` as described under
`EVCControlMechanism_Default_Configuration `below).


.. _EVCControlMechanism_Structure:

Structure
---------

An EVCControlMechanism must belong to a `System` (identified in its `system <EVCControlMechanism.system>` attribute).
In addition to the standard Components of a `ControlMechanism`, has a specialized set of `prediction mechanisms
<EVCControlMechanism_Prediction_Mechanisms>` and `functions <EVCControlMechanism_Functions>` that it uses to simulate
and evaluate the performance of its `system <EVCControlMechanism.system>` under the influence of different values of
its `ControlSignals <EVCControlMechanism_ControlSignals>`.  Each of these specialized Components is described below.

.. _EVCControlMechanism_Input:

*Input*
~~~~~~~

.. _EVCControlMechanism_ObjectiveMechanism:

ObjectiveMechanism
^^^^^^^^^^^^^^^^^^

Like any ControlMechanism, an EVCControlMechanism receives its input from the *OUTCOME* `OutputState
<ObjectiveMechanism_Output>` of an `ObjectiveMechanism`, via a MappingProjection to its `primary InputState
<InputState_Primary>`.  The ObjectiveMechanism is listed in the EVCControlMechanism's `objective_mechanism
<EVCControlMechanism.objective_mechanism>` attribute.  By default, the ObjectiveMechanism's function is a
`LinearCombination` function with its `operation <LinearCombination.operation>` attribute assigned as *PRODUCT*;
this takes the product of the `value <OutputState.value>`\\s of the OutputStates that it monitors (listed in its
`monitored_output_states <ObjectiveMechanism.monitored_output_states>` attribute.  However, this can be customized
in a variety of ways:

    * by specifying a different `function <ObjectiveMechanism.function>` for the ObjectiveMechanism
      (see `Objective Mechanism Examples <ObjectiveMechanism_Weights_and_Exponents_Example>` for an example);
    ..
    * using a list to specify the OutputStates to be monitored  (and the `tuples format
      <InputState_Tuple_Specification>` to specify weights and/or exponents for them) in either the
      **monitor_for_control** or **objective_mechanism** arguments of the EVCControlMechanism's constructor;
    ..
    * using the  **monitored_output_states** argument for an ObjectiveMechanism specified in the `objective_mechanism
      <EVCControlMechanism.objective_mechanism>` argument of the EVCControlMechanism's constructor;
    ..
    * specifying a different `ObjectiveMechanism` in the **objective_mechanism** argument of the EVCControlMechanism's
      constructor. The result of the `objective_mechanism <EVCControlMechanism.objective_mechanism>`'s `function
      <ObjectiveMechanism.function>` is used as the outcome in the calculations described below.

    .. _EVCControlMechanism_Objective_Mechanism_Function_Note:

    .. note::
       If a constructor for an `ObjectiveMechanism` is used for the **objective_mechanism** argument of the
       EVCControlMechanism's constructor, then the default values of its attributes override any used by the
       EVCControlMechanism for its `objective_mechanism <EVCControlMechanism.objective_mechanism>`.  In particular,
       whereas an EVCControlMechanism uses the same default `function <ObjectiveMechanism.function>` as an
       `ObjectiveMechanism` (`LinearCombination`), it uses *PRODUCT* rather than *SUM* as the default value of the
       `operation <LinearCombination.operation>` attribute of the function.  As a consequence, if the constructor for
       an ObjectiveMechanism is used to specify the EVCControlMechanism's **objective_mechanism** argument,
       and the **operation** argument is not specified, *SUM* rather than *PRODUCT* will be used for the
       ObjectiveMechanism's `function <ObjectiveMechanism.function>`.  To ensure that *PRODUCT* is used, it must be
       specified explicitly in the **operation** argument of the constructor for the ObjectiveMechanism (see 1st
       example under `System_Control_Examples`).

The result of the EVCControlMechanism's `objective_mechanism <EVCControlMechanism.objective_mechanism>` is used by
its `function <EVCControlMechanism.function>` to evaluate the performance of its `System <EVCControlMechanism.system>`
when computing the `EVC <EVCControlMechanism_EVC>`.


.. _EVCControlMechanism_Prediction_Mechanisms:

Prediction Mechanisms
^^^^^^^^^^^^^^^^^^^^^

These are used to provide input to the `system <EVCControlMechanism.system>` if the EVCControlMechanism's
`function <EVCControlMechanism.function>` (`ControlSignalGridSearch`) `simulates its execution
<EVCControlMechanism_Default_Configuration>` to evaluate the EVC for a given `control_allocation`.  When an
EVCControlMechanism is created, a prediction Mechanism is created for each `ORIGIN` Mechanism in its `system
<EVCControlMechanism.system>`, and are listed in the EVCControlMechanism's `prediction_mechanisms
<EVCControlMechanism.prediction_mechanisms>` attribute in the same order as the `ORIGIN` Mechanisms are
listed in the `system <EVCControlMechanism.system>`\\'s `origin_mechanisms <System.origin_mechanisms>` attribute.
For each `Projection <Projection>` received by an `ORIGIN` Mechanism, a `MappingProjection` from the same source is
created that projects to the corresponding prediction Mechanism.  By default, the `PredictionMechanism` subclass  is
used for all prediction mechanisms, which calculates an exponentially weighted time-average of its input over (
non-simuated) trials, that is provided as input to the corresponding `ORIGIN` Mechanism on each simulated trial.
However, any other type of Mechanism can be used as a prediction mechanism, so long as it has the same number of
`InputStates <InputState>` as the `ORIGIN` Mechanism to which it corresponds, and an `OutputState` corresponding to
each.  The default type is a `PredictionMechanism`, that calculates an exponentially weighted time-average of its
input. The prediction mechanisms can be customized using the *prediction_mechanisms* argument of the
EVCControlMechanism's constructor, which can be specified using any of the following formats:

  * **Mechanism** -- convenience format for cases in which the EVCControlMechanism's `system
    <EVCControlMechanism.system>` has a single `ORIGIN` Mechanism;  the Mechanism must have the same number of
    `InputStates <InputState>` as the `system <EVCControlMechanism.system>`\\'s `ORIGIN` Mechanism, and
    an `OutputState` for each.
  ..
  * **Mechanism subclass** -- used as the class for all prediction mechanisms; a default instance of that class
    is created for each prediction mechanism, with a number of InputStates and OutputStates equal to the number of
    InputStates of the `ORIGIN` Mechanism to which it corresponds.
  ..
  * **dict** -- a `parameter specification dictionary <ParameterState_Specification>` specifying the parameters to be
    assigned to all prediction mechanisms, all of which are instances of a `PredictionMechanism` (thus, the parameters
    specified must be appropriate for a PredictionMechanism).
  ..
  * **2-item tuple:** *(Mechanism subclass, dict)* -- the Mechanism subclass, and parameters specified in
    the `parameter specification dictionary <ParameterState_Specification>`, are used for all prediction mechanisms.
  ..
  * **list** -- its length must equal the number of `ORIGIN` Mechanisms in the EVCControlMechanism's `system
    <EVCControlMechanism.system>` each item must be a Mechanism, a subclass of one, or a 2-item tuple (see above),
    that is used as the specification for the prediction Mechanism for the corresponding `ORIGIN` Mechanism listed in
    the System's `origin_mechanisms <System.origin_mechanisms>` attribute.

The prediction mechanisms for an EVCControlMechanism are listed in its `prediction_mechanisms` attribute.

.. _EVCControlMechanism_Functions:

*Function*
~~~~~~~~~~

By default, the primary `function <EVCControlMechanism.function>` is `ControlSignalGridSearch` (see
`EVCControlMechanism_Default_Configuration`), that systematically evaluates the effects of its ControlSignals on the
performance of its `system <EVCControlMechanism.system>` to identify an `control_allocation
<EVCControlMechanism.control_allocation>` that yields the highest `EVC <EVCControlMechanism_EVC>`.  However,
any function can be used that returns an appropriate value (i.e., that specifies an `control_allocation` for the
number of `ControlSignals <EVCControlMechanism_ControlSignals>` in the EVCControlMechanism's `control_signals`
attribute, using the correct format for the `allocation <ControlSignal.allocation>` value of each ControlSignal).
In addition to its primary `function <EVCControlMechanism.function>`, an EVCControlMechanism has several auxiliary
functions, that can be used by its `function <EVCControlMechanism.function>` to calculate the EVC to select an
`control_allocation` with the maximum EVC among a range of policies specified by its ControlSignals.  The default
set of functions and their operation are described in the section that follows;  however, the EVCControlMechanism's
`function <EVCControlMechanism.function>` can call any other function to customize how the EVC is calcualted.

.. _EVCControlMechanism_Default_Configuration:

Default Configuration of EVC Function and its Auxiliary Functions
^^^^^^^^^^^^^^^^^^^^^^^^^^^^^^^^^^^^^^^^^^^^^^^^^^^^^^^^^^^^^^^^^

In its default configuration, an EVCControlMechanism simulates and evaluates the performance of its `system
<EVCControlMechanism.system>` under a set of allocation_policies determined by the `allocation_samples
<ControlSignal.allocation_samples>` attributes of its `ControlSignals <EVCControlMechanism_ControlSignals>`, and
implements (for the next `TRIAL` of execution) the one that generates the maximum `EVC <EVCControlMechanism_EVC>`.
This is carried out by the EVCControlMechanism's default `function <EVCControlMechanism.function>` and three
auxiliary functions, as described below.

The default `function <EVCControlMechanism.function>` of an EVCControlMechanism is `ControlSignalGridSearch`. It
identifies the `control_allocation` with the maximum `EVC <EVCControlMechanism_EVC>` by a conducting an exhaustive
search over every possible `control_allocation`— that is, all combinations of `allocation <ControlSignal.allocation>`
values for its `ControlSignals <EVCControlMechanism_ControlSignals>`, where the `allocation
<ControlSignal.allocation>` values sampled for each ControlSignal are determined by its `allocation_samples`
attribute.  For each `control_allocation`, the EVCControlMechanism executes the `system <EVCControlMechanism.system>`,
evaluates the `EVC <EVCControlMechanism_EVC>` for that policy, and returns the `control_allocation` that yields the
greatest EVC value. The following steps are used to calculate the EVC for each `control_allocation`:

  * **Implement the policy and simulate the System** - assign the `allocation <ControlSignal.allocation>` that the
    selected `control_allocation` specifies for each ControlSignal, and then simulate the `system
    <EVCControlMechanism.system>` using the corresponding parameter values by calling the System's `evaluate
    <System.evaluate>` method; this uses the `value <PredictionMechanism.value>` of eacah of the
    EVCControlMechanism's `prediction_mechanisms <EVCControlMechanism.prediction_mechanisms>` as input to the
    corresponding `ORIGIN` Mechanisms of its `system <EVCControlMechanism.system>` (see `PredictionMechanism`).  The
    values of all :ref:`stateful attributes` of 'Components` in the System are :ref:`re-initialized` to the same value
    prior to each simulation, so that the results for each `control_allocation <EVCControlMechanism.control_allocation>`
    are based on the same initial conditions.  Each simulation includes execution of the EVCControlMechanism's
    `objective_mechanism`, which provides the result to the EVCControlMechanism.  If `system
    <EVCControlMechanism.system>`\\.recordSimulationPref is `True`, the results of each simulation are appended to the
    `simulation_results <System.simulation_results>` attribute of `system <EVCControlMechanism.system>`.
  |
  * **Evaluate the System's performance** - this is carried out by the EVCControlMechanism's `objective_mechanism
    <EVCControlMechanism.objective_mechanism>`, which is executed as part of the simulation of the System.  The
    `function <ObjectiveMechanism.function>` for a default ObjectiveMechanism is a `LinearCombination` Function that
    combines the `value <OutputState.value>`\\s of the OutputStates listed in the EVCControlMechanism's
    `monitored_output_states <EVCControlMechanism.monitored_output_states>` attribute (and the `objective_mechanism
    <EVCControlMechanism.objective_mechanism>`'s `monitored_output_states <ObjectiveMechanism.monitored_output_states>`
    attribute) by taking their elementwise (Hadamard) product.  However, this behavior can be customized in a variety
    of ways, as described `above <EVCControlMechanism_ObjectiveMechanism>`.
  |
  * **Calculate EVC** - call the EVCControlMechanism's `value_function <EVCControlMechanism.value_function>` passing it
    the outcome (received from the `objective_mechanism`) and a list of the `costs <ControlSignal.cost>` \\s of its
    `ControlSignals <EVCControlMechanism_ControlSignals>`.  The default `value_function
    <EVCControlMechanism.value_function>` calls two additional auxiliary functions, in the following order:
    |
    - `cost_function <EVCControlMechanism.cost_function>`, which sums the costs;  this can be configured to weight
      and/or exponentiate individual costs (see `cost_function <EVCControlMechanism.cost_function>` attribute);
    |
    - `combine_outcome_and_cost_function <EVCControlMechanism.combine_outcome_and_cost_function>`, which subtracts the
      sum of the costs from the outcome to generate the EVC;  this too can be configured (see
      `combine_outcome_and_cost_function <EVCControlMechanism.combine_outcome_and_cost_function>`).

In addition to modifying the default functions (as noted above), any or all of them can be replaced with a custom
function to modify how the `control_allocation <EVCControlMechanism.control_allocation>` is determined, so long as the
custom function accepts arguments and returns values that are compatible with any other functions that call that
function (see note below).

.. _EVCControlMechanism_Calling_and_Assigning_Functions:

    .. note::
       The `EVCControlMechanism auxiliary functions <EVCControlMechanism_Functions>` described above are all
       implemented as PsyNeuLink `Functions <Function>`.  Therefore, to call a function itself, it must be referenced
       as ``<EVCControlMechanism>.<function_attribute>.function``.  A custom function assigned to one of the auxiliary
       functions can be either a PsyNeuLink `Function <Function>`, or a generic python function or method (including
       a lambda function).  If it is one of the latter, it is automatically "wrapped" as a PsyNeuLink `Function
       <Function>` (specifically, it is assigned as the `function <UserDefinedFunction.function>` attribute of a
       `UserDefinedFunction` object), so that it can be referenced and called in the same manner as the default
       function assignment. Therefore, once assigned, it too must be referenced as
       ``<EVCControlMechanism>.<function_attribute>.function``.

.. _EVCControlMechanism_ControlSignals:

*ControlSignals*
~~~~~~~~~~~~~~~~

The OutputStates of an EVCControlMechanism (like any `ControlMechanism`) are a set of `ControlSignals
<ControlSignal>`, that are listed in its `control_signals <EVCControlMechanism.control_signals>` attribute (as well as
its `output_states <ControlMechanism.output_states>` attribute).  Each ControlSignal is assigned a  `ControlProjection`
that projects to the `ParameterState` for a parameter controlled by the EVCControlMechanism.  Each ControlSignal is
assigned an item of the EVCControlMechanism's `control_allocation`, that determines its `allocation
<ControlSignal.allocation>` for a given `TRIAL` of execution.  The `allocation <ControlSignal.allocation>` is used by
a ControlSignal to determine its `intensity <ControlSignal.intensity>`, which is then assigned as the `value
<ControlProjection.value>` of the ControlSignal's ControlProjection.   The `value <ControlProjection>` of the
ControlProjection is used by the `ParameterState` to which it projects to modify the value of the parameter (see
`ControlSignal_Modulation` for description of how a ControlSignal modulates the value of a parameter it controls).
A ControlSignal also calculates a `cost <ControlSignal.cost>`, based on its `intensity <ControlSignal.intensity>`
and/or its time course. The `cost <ControlSignal.cost>` is included in the evaluation that the EVCControlMechanism
carries out for a given `control_allocation`, and that it uses to adapt the ControlSignal's `allocation
<ControlSignal.allocation>` in the future.  When the EVCControlMechanism chooses an `control_allocation` to evaluate,
it selects an allocation value from the ControlSignal's `allocation_samples <ControlSignal.allocation_samples>`
attribute.


.. _EVCControlMechanism_Execution:

Execution
---------

An EVCControlMechanism must be the `controller <System.controller>` of a System, and as a consequence it is always the
last `Mechanism <Mechanism>` to be executed in a `TRIAL` for its `system <EVCControlMechanism.system>` (see `System
Control <System_Execution_Control>` and `Execution <System_Execution>`). When an EVCControlMechanism is executed,
it updates the value of its `prediction_mechanisms` and `objective_mechanism`, and then calls its `function
<EVCControlMechanism.function>`, which determines and implements the `control_allocation` for the next `TRIAL` of its
`system <EVCControlMechanism.system>`\\s execution.  The default `function <EVCControlMechanism.function>` executes
the following steps (described in greater detailed `above <EVCControlMechanism_Default_Configuration>`):

* Samples every control_allocation (i.e., every combination of the `allocation` \\s specified for the
  EVCControlMechanism's ControlSignals specified by their `allocation_samples` attributes);  for each
  `control_allocation`, it:

  * Runs a simulation of the EVCControlMechanism's `system <EVCControlMechanism.system>` with the parameter values
    specified by that `control_allocation`, by calling the system's  `evaluate <System.evaluate>` method;
    each simulation uses inputs provided by the EVCControlMechanism's `prediction_mechanisms
    <EVCControlMechanism.prediction_mechanisms>` and includes execution of its `objective_mechanism`, which provides
    its result to the EVCControlMechanism.

  * Calls the EVCControlMechanism's `value_function <EVCControlMechanism.value_function>`, which in turn calls
    EVCControlMechanism's `cost_function <EVCControlMechanism.cost_function>` and `combine_outcome_and_cost_function
    <EVCControlMechanism.combine_outcome_and_cost_function>` to evaluate the EVC for that `control_allocation`.

* Selects and returns the `control_allocation` that generates the maximum EVC value.

This procedure can be modified by specifying a custom function for any or all of the `functions
<EVCControlMechanism_Functions>` referred to above.


.. _EVCControlMechanism_Examples:

Example
-------

The following example implements a System with an EVCControlMechanism (and two processes not shown)::


    >>> import psyneulink as pnl                                                        #doctest: +SKIP
    >>> myRewardProcess = pnl.Process(...)                                              #doctest: +SKIP
    >>> myDecisionProcess = pnl.Process(...)                                            #doctest: +SKIP
    >>> mySystem = pnl.System(processes=[myRewardProcess, myDecisionProcess],           #doctest: +SKIP
    ...                       controller=pnl.EVCControlMechanism,                       #doctest: +SKIP
    ...                       monitor_for_control=[Reward,                              #doctest: +SKIP
    ...                                            pnl.DDM_OUTPUT.DECISION_VARIABLE,    #doctest: +SKIP
    ...                                            (pnl.RESPONSE_TIME, 1, -1)],         #doctest: +SKIP

It uses the System's **monitor_for_control** argument to assign three OutputStates to be monitored.  The first one
references the Reward Mechanism (not shown);  its `primary OutputState <OutputState_Primary>` will be used by default.
The second and third use keywords that are the names of outputStates of a  `DDM` Mechanism (also not shown).
The last one (RESPONSE_TIME) is assigned a weight of 1 and an exponent of -1. As a result, each calculation of the EVC
computation will multiply the value of the primary OutputState of the Reward Mechanism by the value of the
*DDM_DECISION_VARIABLE* OutputState of the DDM Mechanism, and then divide that by the value of the *RESPONSE_TIME*
OutputState of the DDM Mechanism.

See `ObjectiveMechanism <ObjectiveMechanism_Monitored_Output_States_Examples>` for additional examples of how to specify it's
**monitored_output_states** argument, `ControlMechanism <ControlMechanism_Examples>` for additional examples of how to
specify ControlMechanisms, and `System <System_Examples>` for how to specify the `controller <System.controller>`
of a System.

.. _EVCControlMechanism_Class_Reference:

Class Reference
---------------

"""

import itertools
import numpy as np
import typecheck as tc

from psyneulink.core.components.component import function_type
from psyneulink.core.components.functions.combinationfunctions import LinearCombination
from psyneulink.core.components.functions.function import ModulationParam, _is_modulation_param
from psyneulink.core.components.mechanisms.adaptive.control.controlmechanism import ControlMechanism
from psyneulink.core.components.mechanisms.mechanism import Mechanism, MechanismList
from psyneulink.core.components.mechanisms.processing.objectivemechanism import ObjectiveMechanism
from psyneulink.core.components.projections.pathway.mappingprojection import MappingProjection
from psyneulink.core.components.shellclasses import Function, System_Base
from psyneulink.core.components.states.modulatorysignals.controlsignal import COST_OPTIONS, ControlSignal, ControlSignalCosts
from psyneulink.core.components.states.outputstate import OutputState
from psyneulink.core.components.states.parameterstate import ParameterState
from psyneulink.core.globals.context import ContextFlags
from psyneulink.core.globals.keywords import CONTROL, CONTROLLER, COST_FUNCTION, EVC_MECHANISM, INIT_FUNCTION_METHOD_ONLY, PARAMETER_STATES, PARAMS, PREDICTION_MECHANISM, PREDICTION_MECHANISMS, SUM
from psyneulink.core.globals.parameters import Param
from psyneulink.core.globals.preferences.componentpreferenceset import is_pref_set
from psyneulink.core.globals.preferences.preferenceset import PreferenceLevel
from psyneulink.core.globals.utilities import is_iterable
from psyneulink.library.components.mechanisms.adaptive.control.evc.evcauxiliary import ControlSignalGridSearch, PredictionMechanism, ValueFunction

__all__ = [
    'EVCControlMechanism', 'EVCError',
]


class EVCError(Exception):
    def __init__(self, error_value):
        self.error_value = error_value

    def __str__(self):
        return repr(self.error_value)


class EVCControlMechanism(ControlMechanism):
    """EVCControlMechanism(                                            \
    system=True,                                                       \
    objective_mechanism=None,                                          \
    prediction_mechanisms=PredictionMechanism,                         \
    function=ControlSignalGridSearch                                   \
    value_function=ValueFunction,                                      \
    cost_function=LinearCombination(operation=SUM),                    \
    combine_outcome_and_cost_function=LinearCombination(operation=SUM) \
    save_all_values_and_policies=:keyword:`False`,                     \
    control_signals=None,                                              \
    params=None,                                                       \
    name=None,                                                         \
    prefs=None)

    Subclass of `ControlMechanism <ControlMechanism>` that optimizes the `ControlSignals <ControlSignal>` for a
    `System`.

    COMMENT:
        Class attributes:
            + componentType (str): System Default Mechanism
            + paramClassDefaults (dict):
                + SYSTEM (System)
                + MONITORED_OUTPUT_STATES (list of Mechanisms and/or OutputStates)

        Class methods:
            None

       **********************************************************************************************

       PUT SOME OF THIS STUFF IN ATTRIBUTES, BUT USE DEFAULTS HERE

        # - specification of System:  required param: SYSTEM
        # - kwDefaultController:  True =>
        #         takes over all unassigned ControlProjections (i.e., without a sender) in its System;
        #         does not take monitored states (those are created de-novo)
        # TBI: - CONTROL_PROJECTIONS:
        #         list of projections to add (and for which outputStates should be added)

        # - input_states: one for each performance/environment variable monitored

        ControlProjection Specification:
        #    - wherever a ControlProjection is specified, using kwEVC instead of CONTROL_PROJECTION
        #     this should override the default sender SYSTEM_DEFAULT_CONTROLLER in ControlProjection._instantiate_sender
        #    ? expclitly, in call to "EVC.monitor(input_state, parameter_state=NotImplemented) method

        # - specification of function: default is default allocation policy (BADGER/GUMBY)
        #   constraint:  if specified, number of items in variable must match number of input_states in INPUT_STATES
        #                  and names in list in kwMonitor must match those in INPUT_STATES

       **********************************************************************************************

       NOT CURRENTLY IN USE:

        system : System
            System for which the EVCControlMechanism is the controller;  this is a required parameter.

        default_variable : Optional[number, list or np.ndarray] : `defaultControlAllocation <LINK]>`

    COMMENT


    Arguments
    ---------

    system : System : default None
        specifies the `System` for which the EVCControlMechanism should serve as a `controller <System.controller>`;
        the EVCControlMechanism will inherit any `OutputStates <OutputState>` specified in the **monitor_for_control**
        argument of the `system <EVCControlMechanism.system>`'s constructor, and any `ControlSignals <ControlSignal>`
        specified in its **control_signals** argument.

    objective_mechanism : ObjectiveMechanism, List[OutputState or Tuple[OutputState, list or 1d np.array, list or 1d
    np.array]] : \
    default MonitoredOutputStatesOptions.PRIMARY_OUTPUT_STATES
        specifies either an `ObjectiveMechanism` to use for the EVCControlMechanism or a list of the OutputStates it
        should monitor; if a list of `OutputState specifications <ObjectiveMechanism_Monitored_Output_States>` is used,
        a default ObjectiveMechanism is created and the list is passed to its **monitored_output_states** argument.

    prediction_mechanisms : Mechanism, Mechanism subclass, dict, (Mechanism subclass, dict) or list: \
    default PredictionMechanism
        the `Mechanism(s) <Mechanism>` or class(es) of Mechanisms  used for `prediction Mechanism(s)
        <EVCControlMechanism_Prediction_Mechanisms>` and, optionally, their parameters (specified in a `parameter
        specification dictionary <ParameterState_Specification>`);  see `EVCControlMechanism_Prediction_Mechanisms`
        for details.

        COMMENT:
        the `Mechanism(s) <Mechanism>` or class(es) of Mechanisms  used for `prediction Mechanism(s)
        <EVCControlMechanism_Prediction_Mechanisms>`.  If a class, dict, or tuple is specified, it is used as the
        specification for all prediction Mechanisms.  A dict specified on its own is assumed to be a `parameter
        specification dictionary <ParameterState_Specification>` for a `PredictionMechanism`; a dict specified
        in a tuple must be a `parameter specification dictionary <ParameterState_Specification>` appropriate for the
        type of Mechanism specified as the first item of the tuple.  If a list is specified, its length must equal
        the number of `ORIGIN` Mechanisms in the System for which the EVCControlMechanism is the `controller
        <System.controller>`;  each item must be a Mechanism, subclass of one, or a tuple specifying a subclass and
        parameter specification dictionary, that is used as the specification for the prediction Mechanism for the
        corresponding item in list of Systems in `ORIGIN` Mechanism in its `origin_mechanisms
        <System.origin_mechanisms>` attribute.

        ..note::
            Specifying a single instantiated Mechanism (i.e., outside of a list) is a convenience notation, that
            assumes the System for which the EVCControlMechanism is the `controller <System.controller>` has a single
            `ORIGIN` Mechanism; this will cause an error if the System has more than one `ORIGIN` Mechanism;  in that
            case, one of the other forms of specification must be used.
        COMMENT

    function : function or method : ControlSignalGridSearch
        specifies the function used to determine the `control_allocation` for the next execution of the
        EVCControlMechanism's `system <EVCControlMechanism.system>` (see `function <EVCControlMechanism.function>`
        for details).

    value_function : function or method : value_function
        specifies the function used to calculate the `EVC <EVCControlMechanism_EVC>` for the current `control_allocation`
        (see `value_function <EVCControlMechanism.value_function>` for details).

    cost_function : function or method : LinearCombination(operation=SUM)
        specifies the function used to calculate the cost associated with the current `control_allocation`
        (see `cost_function <EVCControlMechanism.cost_function>` for details).

    combine_outcome_and_cost_function : function or method : LinearCombination(operation=SUM)
        specifies the function used to combine the outcome and cost associated with the current `control_allocation`,
        to determine its value (see `combine_outcome_and_cost_function` for details).

    save_all_values_and_policies : bool : default False
        specifes whether to save every `control_allocation` tested in `EVC_policies` and their values in `EVC_values`.

    control_signals : ControlSignal specification or List[ControlSignal specification, ...]
        specifies the parameters to be controlled by the EVCControlMechanism
        (see `ControlSignal_Specification` for details of specification).

    params : Dict[param keyword: param value] : default None
        a `parameter dictionary <ParameterState_Specification>` that can be used to specify the parameters for the
        Mechanism, its `function <EVCControlMechanism.function>`, and/or a custom function and its parameters.  Values
        specified for parameters in the dictionary override any assigned to those parameters in arguments of the
        constructor.

    name : str : default see `name <EVCControlMechanism.name>`
        specifies the name of the EVCControlMechanism.

    prefs : PreferenceSet or specification dict : default Mechanism.classPreferences
        specifies the `PreferenceSet` for the EVCControlMechanism; see `prefs <EVCControlMechanism.prefs>` for details.

    Attributes
    ----------

    system : System
        the `System` for which EVCControlMechanism is the `controller <System.controller>`;
        the EVCControlMechanism inherits any `OutputStates <OutputState>` specified in the **monitor_for_control**
        argument of the `system <EVCControlMechanism.system>`'s constructor, and any `ControlSignals <ControlSignal>`
        specified in its **control_signals** argument.

    prediction_mechanisms : List[ProcessingMechanism]
        list of `predictions mechanisms <EVCControlMechanism_Prediction_Mechanisms>` generated for the
        EVCControlMechanism's `system <EVCControlMechanism.system>` when the EVCControlMechanism is created,
        one for each `ORIGIN` Mechanism in the `system <EVCControlMechanism.system>`.  Each prediction Mechanism is
        named using the name of the ` ORIGIN` Mechanism + "PREDICTION_MECHANISM" and assigned an `OutputState` with
        a name based on the same.

    origin_prediction_mechanisms : Dict[ProcessingMechanism, ProcessingMechanism]
        dictionary of `prediction mechanisms <EVCControlMechanism_Prediction_Mechanisms>` added to the
        EVCControlMechanism's `system <EVCControlMechanism.system>`, one for each of its `ORIGIN` Mechanisms.  The
        key for each entry is an `ORIGIN` Mechanism of the System, and the value is the corresponding prediction
        Mechanism.

    predicted_input : Dict[ProcessingMechanism, value]
        dictionary with the `value <Mechanism_Base.value>` of each `prediction Mechanism
        <EVCControlMechanism_Prediction_Mechanisms>` listed in `prediction_mechanisms` corresponding to each `ORIGIN`
        Mechanism of the System. The key for each entry is the name of an `ORIGIN` Mechanism, and its
        value the `value <Mechanism_Base.value>` of the corresponding prediction Mechanism.

    objective_mechanism : ObjectiveMechanism
        the 'ObjectiveMechanism' used by the EVCControlMechanism to evaluate the performance of its `system
        <EVCControlMechanism.system>`.  If a list of OutputStates is specified in the **objective_mechanism** argument
        of the EVCControlMechanism's constructor, they are assigned as the `monitored_output_states
        <ObjectiveMechanism.monitored_output_states>` attribute for the `objective_mechanism
        <EVCControlMechanism.objective_mechanism>`.

    monitored_output_states : List[OutputState]
        list of the OutputStates monitored by `objective_mechanism <EVCControlMechanism.objective_mechanism>` (and
        listed in its `monitored_output_states <ObjectiveMechanism.monitored_output_states>` attribute), and used to
        evaluate the performance of the EVCControlMechanism's `system <EVCControlMechanism.system>`.

    COMMENT:
    [TBI]
        monitored_output_states : 3D np.array
            an array of values of the outputStates in `monitored_output_states` (equivalent to the values of
            the EVCControlMechanism's `input_states <EVCControlMechanism.input_states>`).
    COMMENT

    monitored_output_states_weights_and_exponents: List[Tuple[scalar, scalar]]
        a list of tuples, each of which contains the weight and exponent (in that order) for an OutputState in
        `monitored_outputStates`, listed in the same order as the outputStates are listed in `monitored_outputStates`.

    function : function : default ControlSignalGridSearch
        determines the `control_allocation` to use for the next round of the System's
        execution. The default function, `ControlSignalGridSearch`, conducts an exhaustive (*grid*) search of all
        combinations of the `allocation_samples` of its ControlSignals (and contained in its
        `control_signal_search_space` attribute), by executing the System (using `evaluate`) for each
        combination, evaluating the result using `value_function`, and returning the `control_allocation` that yielded
        the greatest `EVC <EVCControlMechanism_EVC>` value (see `EVCControlMechanism_Default_Configuration` for
        additional details). If a custom function is specified, it must accommodate a **controller** argument that
        specifies an EVCControlMechanism (and provides access to its attributes, including
        `control_signal_search_space`), and must return an array with the same format (number and type of elements)
        as the EVCControlMechanism's `control_allocation` attribute.

    COMMENT:
        NOTES ON API FOR CUSTOM VERSIONS:
            Gets controller as argument (along with any standard params specified in call)
            Must include **kwargs to receive standard args (variable, params, and context)
            Must return an allocation policy compatible with controller.control_allocation:
                2d np.array with one array for each allocation value

            Following attributes are available:
            controller._get_simulation_system_inputs gets inputs for a simulated run (using predictionMechanisms)
            controller._assign_simulation_inputs assigns value of prediction_mechanisms to inputs of `ORIGIN` Mechanisms
            controller.run will execute a specified number of trials with the simulation inputs
            controller.monitored_states is a list of the Mechanism OutputStates being monitored for outcome
            controller.input_value is a list of current outcome values (values for monitored_states)
            controller.monitored_output_states_weights_and_exponents is a list of parameterizations for OutputStates
            controller.control_signals is a list of control_signal objects
            controller.control_signal_search_space is a list of all allocationPolicies specifed by allocation_samples
            control_signal.allocation_samples is the set of samples specified for that control_signal
            [TBI:] control_signal.allocation_range is the range that the control_signal value can take
            controller.control_allocation - holds current control_allocation
            controller.output_values is a list of current control_signal values
            controller.value_function - calls the three following functions (done explicitly, so each can be specified)
            controller.cost_function - aggregate costs of control signals
            controller.combine_outcome_and_cost_function - combines outcomes and costs
    COMMENT

    value_function : function : default ValueFunction
        calculates the `EVC <EVCControlMechanism_EVC>` for a given `control_allocation`.  It takes as its arguments an
        `EVCControlMechanism`, an **outcome** value and a list or ndarray of **costs**, uses these to calculate an EVC,
        and returns a three item tuple with the calculated EVC, and the outcome value and aggregated value of costs
        used to calculate the EVC.  The default, `ValueFunction`,  calls the EVCControlMechanism's `cost_function
        <EVCControlMechanism.cost_function>` to aggregate the value of the costs, and then calls its
        `combine_outcome_and_costs <EVCControlMechanism.combine_outcome_and_costs>` to calculate the EVC from the
        outcome and aggregated cost (see `EVCControlMechanism_Default_Configuration` for additional details).  A custom
        function can be assigned to `value_function` so long as it returns a tuple with three items: the calculated
        EVC (which must be a scalar value), and the outcome and cost from which it was calculated (these can be scalar
        values or `None`). If used with the EVCControlMechanism's default `function <EVCControlMechanism.function>`, a
        custom `value_function` must accommodate three arguments (passed by name): a **controller** argument that is
        the EVCControlMechanism for which it is carrying out the calculation; an **outcome** argument that is a
        value; and a `costs` argument that is a list or ndarray.  A custom function assigned to `value_function` can
        also call any of the `helper functions <EVCControlMechanism_Functions>` that it calls (however, see `note
        <EVCControlMechanism_Calling_and_Assigning_Functions>` above).

    cost_function : function : default LinearCombination(operation=SUM)
        calculates the cost of the `ControlSignals <ControlSignal>` for the current `control_allocation`.  The default
        function sums the `cost <ControlSignal.cost>` of each of the EVCControlMechanism's `ControlSignals
        <EVCControlMechanism_ControlSignals>`.  The `weights <LinearCombination.weights>` and/or `exponents
        <LinearCombination.exponents>` parameters of the function can be used, respectively, to scale and/or
        exponentiate the contribution of each ControlSignal cost to the combined cost.  These must be specified as
        1d arrays in a *WEIGHTS* and/or *EXPONENTS* entry of a `parameter dictionary <ParameterState_Specification>`
        assigned to the **params** argument of the constructor of a `LinearCombination` function; the length of
        each array must equal the number of (and the values listed in the same order as) the ControlSignals in the
        EVCControlMechanism's `control_signals <EVCControlMechanism.control_signals>` attribute. The default function
        can also be replaced with any `custom function <EVCControlMechanism_Calling_and_Assigning_Functions>` that
        takes an array as input and returns a scalar value.  If used with the EVCControlMechanism's default
        `value_function <EVCControlMechanism.value_function>`, a custom `cost_function
        <EVCControlMechanism.cost_function>` must accommodate two arguments (passed by name): a **controller**
        argument that is the EVCControlMechanism itself;  and a **costs** argument that is a 1d array of scalar
        values specifying the `cost <ControlSignal.cost>` for each ControlSignal listed in the `control_signals`
        attribute of the ControlMechanism specified in the **controller** argument.

    combine_outcome_and_cost_function : function : default LinearCombination(operation=SUM)
        combines the outcome and cost for given `control_allocation` to determine its `EVC <EVCControlMechanisms_EVC>`.
        The default function subtracts the cost from the outcome, and returns the difference.  This can be modified
        using the `weights <LinearCombination.weights>` and/or `exponents <LinearCombination.exponents>` parameters
        of the function, as described for the `cost_function <EVCControlMechanisms.cost_function>`.  The default
        function can also be replaced with any `custom function <EVCControlMechanism_Calling_and_Assigning_Functions>`
        that returns a scalar value.  If used with the EVCControlMechanism's default `value_function`, a custom
        If used with the EVCControlMechanism's default `value_function`, a custom combine_outcome_and_cost_function
        must accomodate three arguments (passed by name): a **controller** argument that is the EVCControlMechanism
        itself; an **outcome** argument that is a 1d array with the outcome of the current `control_allocation`;
        and a **cost** argument that is 1d array with the cost of the current `control_allocation`.

    control_signal_search_space : 2d np.array
        an array each item of which is an `control_allocation`.  By default, it is assigned the set of all possible
        allocation policies, using np.meshgrid to construct all permutations of `ControlSignal` values from the set
        specified for each by its `allocation_samples <EVCControlMechanism.allocation_samples>` attribute.

    EVC_max : 1d np.array with single value
        the maximum `EVC <EVCControlMechanism_EVC>` value over all allocation policies in `control_signal_search_space`.

    EVC_max_state_values : 2d np.array
        an array of the values for the OutputStates in `monitored_output_states` using the `control_allocation` that
        generated `EVC_max`.

    EVC_max_policy : 1d np.array
        an array of the ControlSignal `intensity <ControlSignal.intensity> values for the allocation policy that
        generated `EVC_max`.

    save_all_values_and_policies : bool : default False
        specifies whether or not to save every `control_allocation and associated EVC value (in addition to the max).
        If it is specified, each `control_allocation` tested in the `control_signal_search_space` is saved in
        `EVC_policies`, and their values are saved in `EVC_values`.

    EVC_policies : 2d np.array
        array with every `control_allocation` tested in `control_signal_search_space`.  The `EVC
        <EVCControlMechanism_EVC>` value of each is stored in `EVC_values`.

    EVC_values :  1d np.array
        array of `EVC <EVCControlMechanism_EVC>` values, each of which corresponds to an `control_allocation` in
        `EVC_policies`;

    control_allocation : 2d np.array : defaultControlAllocation
        determines the value assigned as the `variable <ControlSignal.variable>` for each `ControlSignal` and its
        associated `ControlProjection`.  Each item of the array must be a 1d array (usually containing a scalar)
        that specifies an `allocation` for the corresponding ControlSignal, and the number of items must equal the
        number of ControlSignals in the EVCControlMechanism's `control_signals` attribute.

    control_signals : ContentAddressableList[ControlSignal]
        list of the EVCControlMechanism's `ControlSignals <EVCControlMechanism_ControlSignals>`, including any that it
        inherited from its `system <EVCControlMechanism.system>` (same as the EVCControlMechanism's `output_states
        <Mechanism_Base.output_states>` attribute); each sends a `ControlProjection` to the `ParameterState` for the
        parameter it controls

    name : str
        the name of the EVCControlMechanism; if it is not specified in the **name** argument of the constructor, a
        default is assigned by MechanismRegistry (see `Naming` for conventions used for default and duplicate names).

    prefs : PreferenceSet or specification dict
        the `PreferenceSet` for the EVCControlMechanism; if it is not specified in the **prefs** argument of the
        constructor, a default is assigned using `classPreferences` defined in __init__.py (see :doc:`PreferenceSet
        <LINK>` for details).

    """

    componentType = EVC_MECHANISM
    initMethod = INIT_FUNCTION_METHOD_ONLY

    classPreferenceLevel = PreferenceLevel.SUBTYPE

    # classPreferenceLevel = PreferenceLevel.TYPE
    # Any preferences specified below will override those specified in TypeDefaultPreferences
    # Note: only need to specify setting;  level will be assigned to Type automatically
    # classPreferences = {
    #     kwPreferenceSetName: 'DefaultControlMechanismCustomClassPreferences',
    #     kp<pref>: <setting>...}

    class Params(ControlMechanism.Params):
        function = Param(ControlSignalGridSearch, stateful=False, loggable=False)
        value_function = Param(ValueFunction, stateful=False, loggable=False)
        cost_function = Param(LinearCombination, stateful=False, loggable=False)
        combine_outcome_and_cost_function = Param(LinearCombination, stateful=False, loggable=False)
        save_all_values_and_policies = Param(False, stateful=False, loggable=False)

        simulation_ids = Param(list, user=False)

        modulation = ModulationParam.MULTIPLICATIVE

        EVC_max = Param(None, read_only=True)
        EVC_values = Param([], read_only=True)
        EVC_policies = Param([], read_only=True)
        EVC_max_state_values = Param(None, read_only=True)
        EVC_max_policy = Param(None, read_only=True)
        control_signal_costs = Param(None, read_only=True)
        control_signal_search_space = Param(None, read_only=True)
        predicted_input = Param(None, read_only=True)

    # from Components.__init__ import DefaultSystem
    paramClassDefaults = ControlMechanism.paramClassDefaults.copy()
    paramClassDefaults.update({PARAMETER_STATES: NotImplemented}) # This suppresses parameterStates

    @tc.typecheck
    def __init__(self,
                 system:tc.optional(System_Base)=None,
                 prediction_mechanisms:tc.any(is_iterable, Mechanism, type)=PredictionMechanism,
                 objective_mechanism:tc.optional(tc.any(ObjectiveMechanism, list))=None,
                 origin_objective_mechanism=False,
                 terminal_objective_mechanism=False,
                 monitor_for_control:tc.optional(tc.any(is_iterable, Mechanism, OutputState))=None,
                 function=ControlSignalGridSearch,
                 value_function=ValueFunction,
                 cost_function=LinearCombination(operation=SUM),
                 combine_outcome_and_cost_function=LinearCombination(operation=SUM),
                 save_all_values_and_policies:bool=False,
                 control_signals:tc.optional(tc.any(is_iterable, ParameterState, ControlSignal))=None,
                 modulation:tc.optional(_is_modulation_param)=ModulationParam.MULTIPLICATIVE,
                 params=None,
                 name=None,
                 prefs:is_pref_set=None):

        # Assign args to params and functionParams dicts (kwConstants must == arg names)
        params = self._assign_args_to_param_dicts(system=system,
                                                  prediction_mechanisms=prediction_mechanisms,
                                                  origin_objective_mechanism=origin_objective_mechanism,
                                                  terminal_objective_mechanism=terminal_objective_mechanism,
                                                  value_function=value_function,
                                                  cost_function=cost_function,
                                                  combine_outcome_and_cost_function=combine_outcome_and_cost_function,
                                                  save_all_values_and_policies=save_all_values_and_policies,
                                                  params=params)

        super().__init__(system=system,
                         objective_mechanism=objective_mechanism,
                         monitor_for_control=monitor_for_control,
                         function=function,
                         control_signals=control_signals,
                         modulation=modulation,
                         params=params,
                         name=name,
                         prefs=prefs)

    def _validate_params(self, request_set, target_set=None, context=None):
        '''Validate prediction_mechanisms'''

        super()._validate_params(request_set=request_set, target_set=target_set, context=context)

        if PREDICTION_MECHANISMS in target_set:
            prediction_mechanisms = target_set[PREDICTION_MECHANISMS]
            if isinstance(prediction_mechanisms, type) and not issubclass(prediction_mechanisms, Mechanism):
                raise EVCError("Class used to specify {} argument of {} ({}) must be a type of {}".
                               format(self.name,repr(PREDICTION_MECHANISMS),prediction_mechanisms,Mechanism.__name__))
            elif isinstance(prediction_mechanisms, list):
                for pm in prediction_mechanisms:
                    if not (isinstance(pm,Mechanism) or
                            (isinstance(pm,type) and issubclass(pm,Mechanism)) or
                            (isinstance(pm,tuple) and issubclass(pm[0],Mechanism) and isinstance(pm[1],dict))):
                        raise EVCError("Unrecognized item ({}) in the list specified for {} arg of constructor for {}; "
                                       "must be a Mechanism, a class of Mechanism, or a tuple with a Mechanism class "
                                       "and parameter specification dictionary".
                                       format(pm, repr(PREDICTION_MECHANISMS), self.name))

    def _instantiate_input_states(self, context=None):
        """Instantiate PredictionMechanisms
        """
        if self.system is not None:
            self._instantiate_prediction_mechanisms(system=self.system, context=context)
        super()._instantiate_input_states(context=context)

    def _instantiate_prediction_mechanisms(self, system:System_Base, context=None):
        """Add prediction Mechanism and associated process for each `ORIGIN` (input) Mechanism in system

        Instantiate prediction_mechanisms for `ORIGIN` Mechanisms in system; these will now be `TERMINAL` Mechanisms:
            - if their associated input mechanisms were TERMINAL MECHANISMS, they will no longer be so;  therefore...
            - if an associated input Mechanism must be monitored by the EVCControlMechanism, it must be specified
                explicitly in an OutputState, Mechanism, controller or system OBJECTIVE_MECHANISM param (see below)

        For each `ORIGIN` Mechanism in system:
            - instantiate a corresponding PredictionMechanism
            - instantiate a MappingProjection to the PredictionMechanism
                that shadows the one from the SystemInputState to the ORIGIN Mechanism

        Instantiate self.predicted_input dict:
            - key for each entry is an `ORIGIN` Mechanism of system
            - value of each entry is a list of the values of the corresponding predictionMechanism,
                one for each trial to be simulated; each value is a 2d array, each item of which is the value of an
                InputState of the predictionMechanism

        Args:
            context:
        """

        from psyneulink.core.components.process import ProcessInputState
        from psyneulink.core.components.system import SystemInputState

        # FIX: 1/16/18 - Should should check for any new origin_mechs? What if origin_mech deleted?
        # If system's controller already has prediction_mechanisms, use those
        if hasattr(system, CONTROLLER) and hasattr(system.controller, PREDICTION_MECHANISMS):
            self.prediction_mechanisms = system.controller.prediction_mechanisms
            self.origin_prediction_mechanisms = system.controller.origin_prediction_mechanisms
            self.predicted_input = system.controller.predicted_input
            return

        # Dictionary of prediction_mechanisms, keyed by the ORIGIN Mechanism to which they correspond
        self.origin_prediction_mechanisms = {}

        # List of prediction Mechanism tuples (used by System to execute them)
        self.prediction_mechs = []

        # IF IT IS A MECHANISM, PUT IT IN A LIST
        # IF IT IS A CLASS, PUT IT IN A TUPLE WITH NONE
        # NOW IF IT IS TUPLE,

        # self.prediction_mechanisms is:
        if isinstance(self.prediction_mechanisms, Mechanism):
            # a single Mechanism, so put it in a list
            prediction_mech_specs = [self.prediction_mechanisms]
        elif isinstance(self.prediction_mechanisms, type):
            # a class, so put it as 1st item in a 2-item tuple, with None as 2nd item
            prediction_mech_specs = (self.prediction_mechanisms, None)
        elif isinstance(self.prediction_mechanisms, dict):
            # a dict, so put it as 2nd item in a 2-item tuple, with PredictionMechanism as 1st item
            prediction_mech_specs = (PredictionMechanism, self.prediction_mechanisms)
        elif isinstance(self.prediction_mechanisms, tuple):
            # a tuple, so leave as is for now (put in list below)
            prediction_mech_specs = self.prediction_mechanisms

        if isinstance(prediction_mech_specs, tuple):
            # a tuple, so create a list with same length as self.system.origin_mechanisms, and tuple as each item
            prediction_mech_specs = [prediction_mech_specs] * len(system.origin_mechanisms)

        # Make sure prediction_mechanisms is the same length as self.system.origin_mechanisms
        from psyneulink.core.components.system import ORIGIN_MECHANISMS
        if len(prediction_mech_specs) != len(system.origin_mechanisms):
            raise EVCError("Number of PredictionMechanisms specified for {} ({}) "
                           "must equal the number of {} ({}) in the System it controls ({})".
                           format(self.name, len(prediction_mech_specs),
                           repr(ORIGIN_MECHANISMS), len(system.orign_mechanisms), self.system.name))

        for origin_mech, pm_spec in zip(system.origin_mechanisms.mechanisms, prediction_mech_specs):
            state_names = []
            variable = []
            for state_name in origin_mech.input_states.names:
                state_names.append(state_name)
                # variable.append(origin_mech.input_states[state_name].instance_defaults.variable)
                variable.append(origin_mech.input_states[state_name].value)

            # Instantiate PredictionMechanism
            if isinstance(pm_spec, Mechanism):
                prediction_mechanism=pm_spec
            elif isinstance(pm_spec, tuple):
                mech_class = pm_spec[0]
                mech_params = pm_spec[1] or {}
                prediction_mechanism = mech_class(
                        name=origin_mech.name + " " + PREDICTION_MECHANISM,
                        default_variable=variable,
                        input_states=state_names,
                        # params = mech_params
                        **mech_params,
                        context=context
                )
            else:
                raise EVCError("PROGRAM ERROR: Unexpected item ({}) in list for {} arg of constructor for {}".
                               format(pm_spec, repr(PREDICTION_MECHANISMS), self.name))

            prediction_mechanism._role = CONTROL
            prediction_mechanism.origin_mech = origin_mech

            # Assign projections to prediction_mechanism that duplicate those received by origin_mech
            #    (this includes those from ProcessInputState, SystemInputState and/or recurrent ones
            for orig_input_state, prediction_input_state in zip(origin_mech.input_states,
                                                            prediction_mechanism.input_states):
                for projection in orig_input_state.path_afferents:
                    proj = MappingProjection(sender=projection.sender,
                                      receiver=prediction_input_state,
                                      matrix=projection.matrix)

                    if isinstance(proj.sender, (ProcessInputState, SystemInputState)):
                        proj._activate_for_compositions(proj.sender.owner)
                    else:
                        proj._activate_for_compositions(system)

            # Assign list of processes for which prediction_mechanism will provide input during the simulation
            # - used in _get_simulation_system_inputs()
            # - assign copy,
            #       since don't want to include the prediction process itself assigned to origin_mech.processes below
            prediction_mechanism.use_for_processes = list(origin_mech.processes.copy())

            # # FIX: REPLACE REFERENCE TO THIS ELSEWHERE WITH REFERENCE TO MECH_TUPLES BELOW
            self.origin_prediction_mechanisms[origin_mech] = prediction_mechanism

            # Add to list of EVCControlMechanism's prediction_object_items
            # prediction_object_item = prediction_mechanism
            self.prediction_mechs.append(prediction_mechanism)

            # Add to system execution_graph and execution_list
            system.execution_graph[prediction_mechanism] = set()
            system.execution_list.append(prediction_mechanism)

        self.prediction_mechanisms = MechanismList(self, self.prediction_mechs)

        # Assign list of destinations for predicted_inputs:
        #    the variable of the ORIGIN Mechanism for each Process in the system
        self.predicted_input = {}
        for i, origin_mech in zip(range(len(system.origin_mechanisms)), system.origin_mechanisms):
            self.predicted_input[origin_mech] = system.processes[i].origin_mechanisms[0].instance_defaults.variable

    def _instantiate_attributes_after_function(self, context=None):
        '''Validate cost function'''

        super()._instantiate_attributes_after_function(context=context)

        if self.system is None or not self.system.enable_controller:
            return

        cost_Function = self.cost_function
        if isinstance(cost_Function, Function):
            # Insure that length of the weights and/or exponents arguments for the cost_function
            #    matches the number of control signals
            num_control_projections = len(self.control_projections)
            if cost_Function.weights is not None:
                num_cost_weights = len(cost_Function.weights)
                if  num_cost_weights != num_control_projections:
                    raise EVCError("The length of the weights argument {} for the {} of {} "
                                   "must equal the number of its control signals {}".
                                   format(num_cost_weights,
                                          COST_FUNCTION,
                                          self.name,
                                          num_control_projections))
            if cost_Function.exponents is not None:
                num_cost_exponents = len(cost_Function.exponents)
                if  num_cost_exponents != num_control_projections:
                    raise EVCError("The length of the exponents argument {} for the {} of {} "
                                   "must equal the number of its control signals {}".
                                   format(num_cost_exponents,
                                          COST_FUNCTION,
                                          self.name,
                                          num_control_projections))

    def _instantiate_control_signal(self, control_signal, context=None):
        '''Implement ControlSignalCosts.DEFAULTS as default for cost_option of ControlSignals
        EVCControlMechanism requires use of at least one of the cost options
        '''
        control_signal = super()._instantiate_control_signal(control_signal, context)

        # MODIFIED 9/18/18 OLD:
        if control_signal.cost_options is None:
            control_signal.cost_options = ControlSignalCosts.DEFAULTS
        # MODIFIED 9/18/18 NEW:
            control_signal._instantiate_cost_attributes()
        # MODIFIED 9/18/18 END
        return control_signal

    @tc.typecheck
    def assign_as_controller(self, system:System_Base, context=ContextFlags.COMMAND_LINE):
        self._instantiate_prediction_mechanisms(system=system, context=context)
        super().assign_as_controller(system=system, context=context)

    def _execute(
        self,
        variable=None,
        execution_id=None,
        runtime_params=None,
        context=None
    ):
        """Determine `control_allocation <EVCControlMechanism.control_allocation>` for next run of System

        Update prediction mechanisms
        Construct control_signal_search_space (from allocation_samples of each item in control_signals):
            * get `allocation_samples` for each ControlSignal in `control_signals`
            * construct `control_signal_search_space`: a 2D np.array of control allocation policies, each policy of
              which is a different combination of values, one from the `allocation_samples` of each ControlSignal.
        Call self.function -- default is ControlSignalGridSearch
        Return an control_allocation
        """

        if context != ContextFlags.PROPERTY:
            self._update_predicted_input(execution_id=execution_id)
        # self.system._cache_state()

        # CONSTRUCT SEARCH SPACE

        control_signal_sample_lists = []
        control_signals = self.control_signals
        # Get allocation_samples for all ControlSignals
        num_control_signals = len(control_signals)


        for control_signal in self.control_signals:
            control_signal_sample_lists.append(control_signal.parameters.allocation_samples.get(execution_id))

        # Construct control_signal_search_space:  set of all permutations of ControlProjection allocations
        #                                     (one sample from the allocationSample of each ControlProjection)
        # Reference for implementation below:
        # http://stackoverflow.com/questions/1208118/using-numpy-to-build-an-array-of-all-combinations-of-two-arrays
        self.parameters.control_signal_search_space.set(
            np.array(np.meshgrid(*control_signal_sample_lists)).T.reshape(-1,num_control_signals),
            execution_id,
            override=True
        )

        # EXECUTE SEARCH

        # IMPLEMENTATION NOTE:
        # self.system._store_system_state()

        # IMPLEMENTATION NOTE:  skip ControlMechanism._execute since it is a stub method that returns input_values
<<<<<<< HEAD
        control_allocation = super(ControlMechanism, self)._execute(
                controller=self,
                variable=variable,
                runtime_params=runtime_params,
                context=context
=======
        allocation_policy = super(ControlMechanism, self)._execute(
            controller=self,
            variable=variable,
            execution_id=execution_id,
            runtime_params=runtime_params,
            context=context
>>>>>>> 6375e125
        )

        # IMPLEMENTATION NOTE:
        # self.system._restore_system_state()

        return control_allocation

    def _update_predicted_input(self, execution_id=None):
        """Assign values of prediction mechanisms to predicted_input

        Assign value of each predictionMechanism.value to corresponding item of self.predictedIinput
        Note: must be assigned in order of self.system.processes

        """

        # The number of ORIGIN mechanisms requiring input should = the number of prediction mechanisms
        num_origin_mechs = len(self.system.origin_mechanisms)
        num_prediction_mechs = len(self.origin_prediction_mechanisms)
        if num_origin_mechs != num_prediction_mechs:
            raise EVCError("PROGRAM ERROR:  The number of ORIGIN mechanisms ({}) does not equal"
                           "the number of prediction_predictions mechanisms ({}) for {}".
                           format(num_origin_mechs, num_prediction_mechs, self.system.name))

        # Assign predicted_input for each process in system.processes
        for origin_mech in self.system.origin_mechanisms:
            # Get origin Mechanism for each process
            # Assign value of predictionMechanism to the entry of predicted_input for the corresponding ORIGIN Mechanism
            self.parameters.predicted_input.get(execution_id)[origin_mech] = self.origin_prediction_mechanisms[origin_mech].parameters.value.get(execution_id)
            # self.predicted_input[origin_mech] = self.origin_prediction_mechanisms[origin_mech].output_state.value

<<<<<<< HEAD
    def evaluate(self,
                 inputs,
                 allocation_vector,
                 runtime_params=None,
                 reinitialize_values=None,
                 context=None):
=======
    def run_simulation(
        self,
        inputs,
        allocation_vector,
        execution_id=None,
        runtime_params=None,
        reinitialize_values=None,
        context=None
    ):
>>>>>>> 6375e125
        """
        Run simulation of `System` for which the EVCControlMechanism is the `controller <System.controller>`.

        Arguments
        ----------

        inputs : List[input] or ndarray(input) : default default_variable
            the inputs provided to the ORIGIN Mechanisms of the `System` during each simulation.  This should be the
            `value <Mechanism_Base.value> for each `prediction Mechanism <EVCControlMechanism_Prediction_Mechanisms>`
            in the `prediction_mechanisms` attribute.  The inputs are available in the `predicted_input` attribute.

        allocation_vector : (1D np.array)
            the allocation policy to use in running the simulation, with one allocation value for each of the
            EVCControlMechanism's ControlSignals (listed in `control_signals`).

        runtime_params : Optional[Dict[str, Dict[str, Dict[str, value]]]]
            a dictionary that can include any of the parameters used as arguments to instantiate the mechanisms,
            their functions, or Projection(s) to any of their states.  See `Mechanism_Runtime_Parameters` for a full
            description.

        """

        if self.parameters.value.get(execution_id) is None:
            # Initialize value if it is None
            self.parameters.value.set(np.empty(len(self.control_signals)), execution_id, override=True)

        # Implement the current control_allocation over ControlSignals (OutputStates),
        #    by assigning allocation values to EVCControlMechanism.value, and then calling _update_output_states
        for i in range(len(self.control_signals)):
<<<<<<< HEAD
            self.value[i] = np.atleast_1d(allocation_vector[i])
        self._update_output_states(None, runtime_params=runtime_params, context=context)
=======
            self.parameters.value.get(execution_id)[i] = np.atleast_1d(allocation_vector[i])
        self._update_output_states(execution_id=execution_id, runtime_params=runtime_params, context=context)
>>>>>>> 6375e125

        # RUN SIMULATION

        # Buffer System attributes
        animate_buffer = self.system._animate

        # Run simulation
        self.system.parameters.context.get(execution_id).execution_phase = ContextFlags.SIMULATION
        self.system.run(
            inputs=inputs,
            execution_id=execution_id,
            reinitialize_values=reinitialize_values,
            animate=False,
            context=context
        )
        self.system.parameters.context.get(execution_id).execution_phase = ContextFlags.CONTROL

        # Restore System attributes
        self.system._animate = animate_buffer

        # Get outcomes for current control_allocation
        #    = the values of the monitored output states (self.input_states)
        # self.objective_mechanism.execute(context=EVC_SIMULATION)
        monitored_states = self._update_input_states(execution_id=execution_id, runtime_params=runtime_params, context=context)

        # # MODIFIED 9/18/18 OLD:
        # for i in range(len(self.control_signals)):
        #     self.control_signal_costs[i] = self.control_signals[i].cost
        # # MODIFIED 9/18/18 NEW:
        # for i in range(len(self.control_signals)):
        #     if self.control_signal_costs[i].cost_options is not None:
        #         self.control_signal_costs[i] = self.control_signals[i].cost
        # MODIFIED 9/18/18 NEWER:
        control_signal_costs = self.parameters.control_signal_costs.get(execution_id)
        for i, c in enumerate(self.control_signals):
            if c.parameters.cost_options.get(execution_id) is not None:
                control_signal_costs[i] = c.parameters.cost.get(execution_id)
        self.parameters.control_signal_costs.set(control_signal_costs, execution_id, override=True)
        # MODIFIED 9/18/18 END

        return monitored_states

    # The following implementation of function attributes as properties insures that even if user sets the value of a
    #    function directly (i.e., without using assign_params), it will still be wrapped as a UserDefinedFunction.
    # This is done to insure they can be called by value_function in the same way as the defaults
    #    (which are all Functions), and so that they can be passed a params dict.

    # def wrap_function(self, function):
    #     if isinstance(function, function_type):
    #         return ValueFunction(function)
    #     elif inspect.isclass(assignment) and issubclass(assignment, Function):
    #         self._value_function = ValueFunction()
    #     else:
    #         self._value_function = assignment

    @property
    def value_function(self):
        return self._value_function

    @value_function.setter
    def value_function(self, assignment):
        if isinstance(assignment, function_type):
            self._value_function = ValueFunction(assignment)
        elif assignment is ValueFunction:
            self._value_function = ValueFunction()
        else:
            self._value_function = assignment

    @property
    def cost_function(self):
        return self._cost_function

    @cost_function.setter
    def cost_function(self, value):
        from psyneulink.core.components.functions.userdefinedfunction import UserDefinedFunction
        if isinstance(value, function_type):
            udf = UserDefinedFunction(function=value)
            self._cost_function = udf
        else:
            self._cost_function = value

    @property
    def combine_outcome_and_cost_function(self):
        return self._combine_outcome_and_cost_function

    @combine_outcome_and_cost_function.setter
    def combine_outcome_and_cost_function(self, value):
        from psyneulink.core.components.functions.userdefinedfunction import UserDefinedFunction
        if isinstance(value, function_type):
            udf = UserDefinedFunction(function=value)
            self._combine_outcome_and_cost_function = udf
        else:
            self._combine_outcome_and_cost_function = value

    @property
    def _dependent_components(self):
        return list(itertools.chain(
            super()._dependent_components,
            [self.value_function],
            [self.cost_function],
            [self.combine_outcome_and_cost_function],
        ))<|MERGE_RESOLUTION|>--- conflicted
+++ resolved
@@ -1079,20 +1079,12 @@
         # self.system._store_system_state()
 
         # IMPLEMENTATION NOTE:  skip ControlMechanism._execute since it is a stub method that returns input_values
-<<<<<<< HEAD
         control_allocation = super(ControlMechanism, self)._execute(
-                controller=self,
-                variable=variable,
-                runtime_params=runtime_params,
-                context=context
-=======
-        allocation_policy = super(ControlMechanism, self)._execute(
             controller=self,
             variable=variable,
             execution_id=execution_id,
             runtime_params=runtime_params,
             context=context
->>>>>>> 6375e125
         )
 
         # IMPLEMENTATION NOTE:
@@ -1123,15 +1115,7 @@
             self.parameters.predicted_input.get(execution_id)[origin_mech] = self.origin_prediction_mechanisms[origin_mech].parameters.value.get(execution_id)
             # self.predicted_input[origin_mech] = self.origin_prediction_mechanisms[origin_mech].output_state.value
 
-<<<<<<< HEAD
-    def evaluate(self,
-                 inputs,
-                 allocation_vector,
-                 runtime_params=None,
-                 reinitialize_values=None,
-                 context=None):
-=======
-    def run_simulation(
+    def evaluate(
         self,
         inputs,
         allocation_vector,
@@ -1140,7 +1124,6 @@
         reinitialize_values=None,
         context=None
     ):
->>>>>>> 6375e125
         """
         Run simulation of `System` for which the EVCControlMechanism is the `controller <System.controller>`.
 
@@ -1170,13 +1153,8 @@
         # Implement the current control_allocation over ControlSignals (OutputStates),
         #    by assigning allocation values to EVCControlMechanism.value, and then calling _update_output_states
         for i in range(len(self.control_signals)):
-<<<<<<< HEAD
-            self.value[i] = np.atleast_1d(allocation_vector[i])
-        self._update_output_states(None, runtime_params=runtime_params, context=context)
-=======
             self.parameters.value.get(execution_id)[i] = np.atleast_1d(allocation_vector[i])
-        self._update_output_states(execution_id=execution_id, runtime_params=runtime_params, context=context)
->>>>>>> 6375e125
+        self._update_output_states(None, execution_id=execution_id, runtime_params=runtime_params, context=context)
 
         # RUN SIMULATION
 
