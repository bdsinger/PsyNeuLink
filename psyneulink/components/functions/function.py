--- conflicted
+++ resolved
@@ -679,6 +679,16 @@
             self.__llvm_bin_function = pnlvm.LLVMBinaryFunction.get(self.llvmSymbolName)
             self.__llvm_recompile = False
         return self.__llvm_bin_function
+
+
+    def get_context_struct_type(self):
+        with pnlvm.LLVMBuilderContext() as ctx:
+            context_type = ir.LiteralStructType([])
+        return context_type
+
+
+    def get_context_initializer(self):
+        return tuple([])
 
     @property
     def functionOutputType(self):
@@ -2358,6 +2368,137 @@
                          prefs=prefs,
                          context=context)
 
+    def get_param_struct_type(self):
+        with pnlvm.LLVMBuilderContext() as ctx:
+            param_type = ir.LiteralStructType([ctx.float_ty])
+        return param_type
+
+    def get_param_initializer(self):
+        return tuple([self.gain])
+
+    def __gen_llvm_exp_sum_max(self, builder, index, ctx, vi, vo, gain, max_ptr, exp_sum_ptr, max_ind_ptr):
+        ptri = builder.gep(vi, [ctx.int32_ty(0), index])
+        ptro = builder.gep(vo, [ctx.int32_ty(0), index])
+
+        exp_f = ctx.module.declare_intrinsic("llvm.exp", [ctx.float_ty])
+        orig_val = builder.load(ptri)
+        val = builder.fmul(orig_val, gain)
+        exp_val = builder.call(exp_f, [val])
+
+        exp_sum = builder.load(exp_sum_ptr)
+        new_exp_sum = builder.fadd(exp_sum, exp_val)
+        builder.store(new_exp_sum, exp_sum_ptr)
+
+        old_max = builder.load(max_ptr)
+        gt = builder.fcmp_ordered(">", exp_val, old_max)
+        new_max = builder.select(gt, exp_val, old_max)
+        builder.store(new_max, max_ptr)
+
+        old_index = builder.load(max_ind_ptr)
+        new_index = builder.select(gt, index, old_index)
+        builder.store(new_index, max_ind_ptr)
+
+
+    def __gen_llvm_exp_div(self, builder, index, ctx, vi, vo, gain, exp_sum):
+        output_type = self.params[OUTPUT_TYPE]
+        ptro = builder.gep(vo, [ctx.int32_ty(0), index])
+
+        if output_type in (MAX_VAL, MAX_INDICATOR):
+            builder.store(ctx.float_ty(0), ptro)
+            return
+
+        ptri = builder.gep(vi, [ctx.int32_ty(0), index])
+        exp_f = ctx.module.declare_intrinsic("llvm.exp", [ctx.float_ty])
+        orig_val = builder.load(ptri)
+        val = builder.fmul(orig_val, gain)
+        val = builder.call(exp_f, [val])
+        val = builder.fdiv(val, exp_sum)
+        builder.store(val, ptro)
+
+
+    def _gen_llvm_function(self):
+        func_name = None
+        llvm_func = None
+        with pnlvm.LLVMBuilderContext() as ctx:
+            func_name = ctx.module.get_unique_name("softmax")
+            struct_param_ty = self.get_param_struct_type()
+            vec_ty = ir.ArrayType(ctx.float_ty, self._variable_length)
+            func_ty = ir.FunctionType(ir.VoidType(), (
+                self.get_param_struct_type().as_pointer(),
+                vec_ty.as_pointer(), vec_ty.as_pointer()))
+            vector_length = ctx.int32_ty(self._variable_length)
+            llvm_func = ir.Function(ctx.module, func_ty, name=func_name)
+            llvm_func.attributes.add('argmemonly')
+            llvm_func.attributes.add('alwaysinline')
+            params, vi, vo = llvm_func.args
+            for a in params, vi, vo:
+                a.attributes.add('nonnull')
+                a.attributes.add('noalias')
+
+            # Create entry block
+            block = llvm_func.append_basic_block(name="entry")
+            builder = ir.IRBuilder(block)
+
+            exp_sum_ptr = builder.alloca(ctx.float_ty)
+            builder.store(ctx.float_ty(0), exp_sum_ptr)
+            max_ptr = builder.alloca(ctx.float_ty)
+            builder.store(ctx.float_ty(float('-inf')), max_ptr)
+            max_ind_ptr = builder.alloca(ctx.int32_ty)
+            gain_ptr = builder.gep(params, [ctx.int32_ty(0), ctx.int32_ty(0)])
+            gain = builder.load(gain_ptr)
+
+            kwargs = {"ctx":ctx, "vi":vi, "vo":vo, "max_ptr": max_ptr, "gain":gain, "max_ind_ptr":max_ind_ptr, "exp_sum_ptr":exp_sum_ptr}
+            inner = functools.partial(self.__gen_llvm_exp_sum_max, **kwargs)
+
+            builder = helpers.for_loop_zero_inc(builder, vector_length, inner, "exp_sum_max")
+
+            output_type = self.params[OUTPUT_TYPE]
+            exp_sum = builder.load(exp_sum_ptr)
+            index = builder.load(max_ind_ptr)
+            ptro = builder.gep(vo, [ctx.int32_ty(0), index])
+
+            if output_type == ALL:
+                kwargs = {"ctx":ctx, "vi":vi, "vo":vo, "gain":gain, "exp_sum":exp_sum}
+                inner = functools.partial(self.__gen_llvm_exp_div, **kwargs)
+                builder = helpers.for_loop_zero_inc(builder, vector_length, inner, "exp_div")
+            elif output_type == MAX_VAL:
+                ptri = builder.gep(vi, [ctx.int32_ty(0), index])
+                exp_f = ctx.module.declare_intrinsic("llvm.exp", [ctx.float_ty])
+                orig_val = builder.load(ptri)
+                val = builder.fmul(orig_val, gain)
+                val = builder.call(exp_f, [val])
+                val = builder.fdiv(val, exp_sum)
+                builder.store(val, ptro)
+            elif output_type == MAX_INDICATOR:
+                builder.store(ctx.float_ty(1), ptro)
+
+
+            builder.ret_void()
+        return func_name
+
+    def bin_function(self,
+                 variable=None,
+                 params=None,
+                 time_scale=TimeScale.TRIAL,
+                 context=None):
+
+        # TODO: Port this to llvm
+        variable = self._update_variable(self._check_args(variable=variable, params=params, context=context))
+
+        bf = self._llvmBinFunction
+
+        ret = np.zeros(len(variable))
+        gain = self.params[GAIN]
+        par_struct_ty, vi_ty, vo_ty = bf.byref_arg_types
+
+        ct_param = par_struct_ty(gain)
+        ct_vi = variable.ctypes.data_as(ctypes.POINTER(vi_ty))
+        ct_vo = ret.ctypes.data_as(ctypes.POINTER(vo_ty))
+
+        bf(ct_param, ct_vi, ct_vo)
+
+        return ret
+
     def function(self,
                  variable=None,
                  params=None,
@@ -2544,16 +2685,6 @@
     @additive.setter
     def additive(self, val):
         setattr(self, self.additive_param, val)
-
-
-    def get_context_struct_type(self):
-        with pnlvm.LLVMBuilderContext() as ctx:
-            context_type = ir.LiteralStructType([])
-        return context_type
-
-
-    def get_context_initializer(self):
-        return tuple([])
 
 
 class Linear(TransferFunction):  # -------------------------------------------------------------------------------------
@@ -3190,7 +3321,6 @@
                  owner=None,
                  prefs: is_pref_set = None,
                  context='Logistic Init'):
-<<<<<<< HEAD
         # Assign args to params and functionParams dicts (kwConstants must == arg names)
         params = self._assign_args_to_param_dicts(gain=gain,
                                                   bias=bias,
@@ -3326,301 +3456,6 @@
             return_val = 0
 
         return return_val
-
-    def derivative(self, output, input=None):
-        """
-        derivative(output)
-
-        Derivative of `function <Logistic.function>`.
-
-        Returns
-        -------
-
-        derivative :  number
-            output * (1 - output).
-
-        """
-        return output * (1 - output)
-
-# ------------------------------------------------------------------------------------
-class SoftMax(TransferFunction):
-    """
-    SoftMax(               \
-         default_variable, \
-         gain=1.0,         \
-         output=ALL,       \
-         params=None,      \
-         owner=None,       \
-         name=None,        \
-         prefs=None        \
-         )
-
-    .. _SoftMax:
-
-    SoftMax transform of variable (see `The Softmax function and its derivative
-    <http://eli.thegreenplace.net/2016/the-softmax-function-and-its-derivative/>`_ for a nice discussion).
-
-    Arguments
-    ---------
-
-    default_variable : 1d np.array : default ClassDefaults.variable
-        specifies a template for the value to be transformed.
-
-    gain : float : default 1.0
-        specifies a value by which to multiply `variable <Linear.variable>` before SoftMax transformation.
-
-    output : ALL, MAX_VAL, MAX_INDICATOR, or PROB : default ALL
-        specifies the format of array returned by `function <SoftMax.function>`
-        (see `output <SoftMax.output>` for details).
-
-    params : Optional[Dict[param keyword, param value]]
-        a `parameter dictionary <ParameterState_Specification>` that specifies the parameters for the
-        function.  Values specified for parameters in the dictionary override any assigned to those parameters in
-        arguments of the constructor.
-
-    owner : Component
-        `component <Component>` to which to assign the Function.
-
-    prefs : Optional[PreferenceSet or specification dict : Function.classPreferences]
-        the `PreferenceSet` for the Function. If it is not specified, a default is assigned using `classPreferences`
-        defined in __init__.py (see :doc:`PreferenceSet <LINK>` for details).
-
-
-    Attributes
-    ----------
-
-    variable : 1d np.array
-        contains value to be transformed.
-
-    gain : float
-        value by which `variable <Logistic.variable>` is multiplied before the SoftMax transformation;  determines
-        the "sharpness" of the distribution.
-
-    output : ALL, MAX_VAL, MAX_INDICATOR, or PROB
-        determines how the SoftMax-transformed values of the elements in `variable <SoftMax.variable>` are reported
-        in the array returned by `function <SoftMax.funtion>`:
-            * **ALL**: array of all SoftMax-transformed values (the default);
-            * **MAX_VAL**: SoftMax-transformed value for the element with the maximum such value, 0 for all others;
-            * **MAX_INDICATOR**: 1 for the element with the maximum SoftMax-transformed value, 0 for all others;
-            * **PROB**: probabilistically chosen element based on SoftMax-transformed values after normalizing sum of
-              values to 1, 0 for all others.
-
-    bounds : None if `output <SoftMax.output>` == MAX_VAL, else (0,1) : default (0,1)
-
-    owner : Mechanism
-        `component <Component>` to which the Function has been assigned.
-
-    prefs : PreferenceSet or specification dict : Projection.classPreferences
-        the `PreferenceSet` for function. Specified in the **prefs** argument of the constructor for the function;
-        if it is not specified, a default is assigned using `classPreferences` defined in __init__.py
-        (see :doc:`PreferenceSet <LINK>` for details).
-
-    """
-
-    componentName = SOFTMAX_FUNCTION
-
-    bounds = (0,1)
-    multiplicative_param = GAIN
-    additive_param = None
-
-    class ClassDefaults(TransferFunction.ClassDefaults):
-        variable = 0
-
-    paramClassDefaults = Function_Base.paramClassDefaults.copy()
-
-    @tc.typecheck
-    def __init__(self,
-                 default_variable=ClassDefaults.variable,
-                 gain: parameter_spec = 1.0,
-                 output: tc.enum(ALL, MAX_VAL, MAX_INDICATOR, PROB) = ALL,
-                 params: tc.optional(dict) = None,
-                 owner=None,
-                 prefs: is_pref_set = None,
-                 context='SoftMax Init'):
-
-=======
->>>>>>> 4c6811c6
-        # Assign args to params and functionParams dicts (kwConstants must == arg names)
-        params = self._assign_args_to_param_dicts(gain=gain,
-                                                  bias=bias,
-                                                  offset=offset,
-                                                  params=params)
-
-        super().__init__(default_variable=default_variable,
-                         params=params,
-                         owner=owner,
-                         prefs=prefs,
-                         context=context)
-
-
-    def get_param_struct_type(self):
-        with pnlvm.LLVMBuilderContext() as ctx:
-            param_type = ir.LiteralStructType([ctx.float_ty])
-        return param_type
-
-    def get_param_initializer(self):
-        return tuple([self.gain])
-
-    def __gen_llvm_exp_sum_max(self, builder, index, ctx, vi, vo, gain, max_ptr, exp_sum_ptr, max_ind_ptr):
-        ptri = builder.gep(vi, [ctx.int32_ty(0), index])
-        ptro = builder.gep(vo, [ctx.int32_ty(0), index])
-
-        exp_f = ctx.module.declare_intrinsic("llvm.exp", [ctx.float_ty])
-        orig_val = builder.load(ptri)
-        val = builder.fmul(orig_val, gain)
-        exp_val = builder.call(exp_f, [val])
-
-        exp_sum = builder.load(exp_sum_ptr)
-        new_exp_sum = builder.fadd(exp_sum, exp_val)
-        builder.store(new_exp_sum, exp_sum_ptr)
-
-        old_max = builder.load(max_ptr)
-        gt = builder.fcmp_ordered(">", exp_val, old_max)
-        new_max = builder.select(gt, exp_val, old_max)
-        builder.store(new_max, max_ptr)
-
-        old_index = builder.load(max_ind_ptr)
-        new_index = builder.select(gt, index, old_index)
-        builder.store(new_index, max_ind_ptr)
-
-
-    def __gen_llvm_exp_div(self, builder, index, ctx, vi, vo, gain, exp_sum):
-        output_type = self.params[OUTPUT_TYPE]
-        ptro = builder.gep(vo, [ctx.int32_ty(0), index])
-
-        if output_type in (MAX_VAL, MAX_INDICATOR):
-            builder.store(ctx.float_ty(0), ptro)
-            return
-
-        ptri = builder.gep(vi, [ctx.int32_ty(0), index])
-        exp_f = ctx.module.declare_intrinsic("llvm.exp", [ctx.float_ty])
-        orig_val = builder.load(ptri)
-        val = builder.fmul(orig_val, gain)
-        val = builder.call(exp_f, [val])
-        val = builder.fdiv(val, exp_sum)
-        builder.store(val, ptro)
-
-
-    def _gen_llvm_function(self):
-        func_name = None
-        llvm_func = None
-        with pnlvm.LLVMBuilderContext() as ctx:
-            func_name = ctx.module.get_unique_name("softmax")
-            struct_param_ty = self.get_param_struct_type()
-            vec_ty = ir.ArrayType(ctx.float_ty, self._variable_length)
-            func_ty = ir.FunctionType(ir.VoidType(), (
-                self.get_param_struct_type().as_pointer(),
-                vec_ty.as_pointer(), vec_ty.as_pointer()))
-            vector_length = ctx.int32_ty(self._variable_length)
-            llvm_func = ir.Function(ctx.module, func_ty, name=func_name)
-            llvm_func.attributes.add('argmemonly')
-            llvm_func.attributes.add('alwaysinline')
-            params, vi, vo = llvm_func.args
-            for a in params, vi, vo:
-                a.attributes.add('nonnull')
-                a.attributes.add('noalias')
-
-            # Create entry block
-            block = llvm_func.append_basic_block(name="entry")
-            builder = ir.IRBuilder(block)
-
-            exp_sum_ptr = builder.alloca(ctx.float_ty)
-            builder.store(ctx.float_ty(0), exp_sum_ptr)
-            max_ptr = builder.alloca(ctx.float_ty)
-            builder.store(ctx.float_ty(float('-inf')), max_ptr)
-            max_ind_ptr = builder.alloca(ctx.int32_ty)
-            gain_ptr = builder.gep(params, [ctx.int32_ty(0), ctx.int32_ty(0)])
-            gain = builder.load(gain_ptr)
-
-            kwargs = {"ctx":ctx, "vi":vi, "vo":vo, "max_ptr": max_ptr, "gain":gain, "max_ind_ptr":max_ind_ptr, "exp_sum_ptr":exp_sum_ptr}
-            inner = functools.partial(self.__gen_llvm_exp_sum_max, **kwargs)
-
-            builder = helpers.for_loop_zero_inc(builder, vector_length, inner, "exp_sum_max")
-
-            output_type = self.params[OUTPUT_TYPE]
-            exp_sum = builder.load(exp_sum_ptr)
-            index = builder.load(max_ind_ptr)
-            ptro = builder.gep(vo, [ctx.int32_ty(0), index])
-
-            if output_type == ALL:
-                kwargs = {"ctx":ctx, "vi":vi, "vo":vo, "gain":gain, "exp_sum":exp_sum}
-                inner = functools.partial(self.__gen_llvm_exp_div, **kwargs)
-                builder = helpers.for_loop_zero_inc(builder, vector_length, inner, "exp_div")
-            elif output_type == MAX_VAL:
-                ptri = builder.gep(vi, [ctx.int32_ty(0), index])
-                exp_f = ctx.module.declare_intrinsic("llvm.exp", [ctx.float_ty])
-                orig_val = builder.load(ptri)
-                val = builder.fmul(orig_val, gain)
-                val = builder.call(exp_f, [val])
-                val = builder.fdiv(val, exp_sum)
-                builder.store(val, ptro)
-            elif output_type == MAX_INDICATOR:
-                builder.store(ctx.float_ty(1), ptro)
-
-
-            builder.ret_void()
-        return func_name
-
-    def bin_function(self,
-                 variable=None,
-                 params=None,
-                 time_scale=TimeScale.TRIAL,
-                 context=None):
-
-        # TODO: Port this to llvm
-        variable = self._update_variable(self._check_args(variable=variable, params=params, context=context))
-
-        bf = self._llvmBinFunction
-
-        ret = np.zeros(len(variable))
-        gain = self.params[GAIN]
-        par_struct_ty, vi_ty, vo_ty = bf.byref_arg_types
-
-        ct_param = par_struct_ty(gain)
-        ct_vi = variable.ctypes.data_as(ctypes.POINTER(vi_ty))
-        ct_vo = ret.ctypes.data_as(ctypes.POINTER(vo_ty))
-
-        bf(ct_param, ct_vi, ct_vo)
-
-        return ret
-
-    def function(self,
-                 variable=None,
-                 params=None,
-                 time_scale=TimeScale.TRIAL,
-                 context=None):
-        """
-        Return:
-
-        .. math::
-
-            \\frac{1}{1 + e^{ - gain ( variable - bias ) + offset}}
-
-        Arguments
-        ---------
-
-        variable : number or np.array : default ClassDefaults.variable
-           a single value or array to be transformed.
-
-        params : Dict[param keyword, param value] : default None
-            a `parameter dictionary <ParameterState_Specification>` that specifies the parameters for the
-            function.  Values specified for parameters in the dictionary override any assigned to those parameters in
-            arguments of the constructor.
-
-
-        Returns
-        -------
-
-        logistic transformation of variable : number or np.array
-
-        """
-
-        variable = self._update_variable(self._check_args(variable=variable, params=params, context=context))
-        gain = self.paramsCurrent[GAIN]
-        bias = self.paramsCurrent[BIAS]
-        offset = self.paramsCurrent[OFFSET]
-
-        return 1 / (1 + np.exp(-gain*(variable-bias) + offset))
 
     def derivative(self, output, input=None):
         """
