--- conflicted
+++ resolved
@@ -3526,11 +3526,7 @@
         bias = self.get_current_function_param(BIAS)
         leak = self.get_current_function_param(LEAK)
         
-<<<<<<< HEAD
         return np.where((variable > bias), gain*(variable - bias), leak*(variable - bias))
-=======
-        return np.maximum(gain*(variable-bias), bias, leak*(variable-bias))
->>>>>>> 3add45ea
 
     def derivative(self, output):
         """
@@ -3544,13 +3540,7 @@
         gain = self.get_current_function_param(GAIN)
         leak = self.get_current_function_param(LEAK)
         
-<<<<<<< HEAD
         return np.where((output > 0), gain, leak)
-=======
-        if (output > 0): return gain
-        else: return leak
->>>>>>> 3add45ea
-
 
 MODE = 'mode'
 
