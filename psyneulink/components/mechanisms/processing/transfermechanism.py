# Princeton University licenses this file to You under the Apache License, Version 2.0 (the "License");
# you may not use this file except in compliance with the License.  You may obtain a copy of the License at:
#     http://www.apache.org/licenses/LICENSE-2.0
# Unless required by applicable law or agreed to in writing, software distributed under the License is distributed
# on an "AS IS" BASIS, WITHOUT WARRANTIES OR CONDITIONS OF ANY KIND, either express or implied.
# See the License for the specific language governing permissions and limitations under the License.

# NOTES:
#  * COULD NOT IMPLEMENT integrator_function in paramClassDefaults (see notes below)
#  * NOW THAT NOISE AND SMOOTHING_FACTOR ARE PROPRETIES THAT DIRECTLY REFERERNCE integrator_function,
#      SHOULD THEY NOW BE VALIDATED ONLY THERE (AND NOT IN TransferMechanism)??
#  * ARE THOSE THE ONLY TWO integrator PARAMS THAT SHOULD BE PROPERTIES??

# ********************************************  TransferMechanism ******************************************************

"""
..
    Sections:
      * :ref:`Transfer_Overview`
      * :ref:`Transfer_Creation`
      * :ref:`Transfer_Execution`
      * :ref:`Transfer_Class_Reference`

.. _Transfer_Overview:

Overview
--------

A TransferMechanism transforms its input using a simple mathematical function, that maintains the form (dimensionality)
of its input.  The input can be a single scalar value, a multidimensional array (list or numpy array), or several
independent ones.

The function used to carry out the transformation can be selected from the following PsyNeuLink
`Functions <Function>`: `Linear`, `Exponential`, `Logistic`, or `SoftMax`.

The **integrator_mode** argument can switch the transformation from an "instantaneous"  to a "time averaged"
(integrated) manner of execution. When `integrator_mode <TransferMechanism.integrator_mode>` is set to True, the
mechanism's input is first transformed by its `integrator_function <TransferMechanism.integrator_function>` (the
`AdaptiveIntegrator`). That result is then transformed by the mechanism's `function <TransferMechanism.function>`.

.. _Transfer_Creation:

Creating a TransferMechanism
-----------------------------

A TransferMechanism is created by calling its constructor.

Its `function <TransferMechanism.function>` is specified in the **function** argument, which can be the name of a
`Function <Function>` class:

    >>> import psyneulink as pnl
    >>> my_linear_transfer_mechanism = pnl.TransferMechanism(function=pnl.Linear)

in which case all of the function's parameters will be set to their default values. Alternatively, the **function**
argument can be a call to a Function constructor, in which case values may be specified for the Function's parameters:

    >>> my_logistic_transfer_mechanism = pnl.TransferMechanism(function=pnl.Logistic(gain=1.0, bias=-4))

Next, the **integrator_mode** argument allows the TransferMechanism to operate in either an "instantaneous" or
"time averaged" manner. By default, `integrator_mode <TransferMechanism.integrator_mode>` is set to False, meaning
execution is instantaneous. In order to switch to time averaging, the **integrator_mode** argument of the constructor
must be set to True.

    >>> my_logistic_transfer_mechanism = pnl.TransferMechanism(function=pnl.Logistic(gain=1.0, bias=-4),
    ...                                                        integrator_mode=True)

When `integrator_mode <TransferMechanism.integrator_mode>` is True, the TransferMechanism has an `integrator_function
<TransferMechanism.integrator_function>` which it applies to its variable on each execution. The output of the
`integrator_function  <TransferMechanism.integrator_function>` is then used as the input to its `function
<TransferMechanism.function>`.

The `integrator_function <TransferMechanism.integrator_function>` of a TransferMechanism is always the
`AdaptiveIntegrator`. Two parameters of the `AdaptiveIntegrator` are exposed on the TransferMechanism. Specifying the
arguments **smoothing_factor** and/or **initial_value** in the mechanism's constructor will actually set the mechanism's
`integrator_function <TransferMechanism.integrator_function>` to an `AdaptiveIntegrator` with those values specified for
`rate <AdaptiveIntegrator.rate>` and `initializer <AdaptiveIntegrator.initializer>`, respectively.

    >>> my_logistic_transfer_mechanism = pnl.TransferMechanism(function=pnl.Logistic(gain=1.0, bias=-4),
    ...                                                        integrator_mode=True,
    ...                                                        smoothing_factor=0.1,
    ...                                                        initial_value=np.array([[0.2]]))

.. note::
    If `integrator_mode <TransferMechanism.integrator_mode>` is False, then the arguments **smoothing_factor** and
    **initial_value** are ignored, because the mechanism does not have an `integrator_function
    <TransferMechanism.integrator_function>` to construct.

Finally, the TransferMechanism has two arguments which can adjust the final result of the mechanism: **clip** and
**noise**. If `integrator_mode <TransferMechanism.integrator_mode>` is False, `clip <TransferMechanism.clip>` and
`noise <TransferMechanism.noise>` modify the value returned by the mechanism's `function <TransferMechanism.function>`
before setting it as the mechanism's value. If `integrator_mode <TransferMechanism.integrator_mode>` is True,
**noise** is simply handed to the mechanism's `integrator_function <TransferMechanism.integrator_function>` (in the same
manner as **smoothing_factor** and **initial_value**), whereas `clip <TransferMechanism.clip>` modifies the value
returned by the mechanism's `function <TransferMechanism.function>` before setting it as the mechanism's value.

.. _Transfer_Structure:

Structure
---------

.. _TransferMechanism_InputStates:

InputStates
~~~~~~~~~~~

By default, a TransferMechanism has a single `InputState`;  however, more than one can be specified
using the **default_variable** or **size** arguments of its constructor (see `Mechanism`).  The `value
<InputState.value>` of each InputState is used as a separate item of the Mechanism's `variable
<TransferMechanism.variable>`, and transformed independently by its `function <TransferMechanism.function>`.
Like any InputStates, the `value <OutputState.value>` of any or all of the TransferMechanism's InputStates can be
modulated by one or more `GatingSignals <GatingSignal_Modulation>` prior to transformation by its `function
<TransferMechanism.function>`.

.. _TransferMechanism_Function:

Function
~~~~~~~~

*Function*.  The `function <TransferMechanism.function>` can be selected from one of four standard PsyNeuLink
`Functions <Function>`: `Linear`, `Logistic`, `Exponential` or `SoftMax`.

The result of the `function <TransferMechanism.function>` applied to the `value <InputState.value>` of each InputState
is:
    - appended to an array that represents the TransferMechanism's `value <TransferMechanism.value>`
    - assigned as the `value <OutputState.value>` of the TransferMechanism's corresponding `OutputState <OutputState>`

.. _TransferMechanism_OutputStates:

OutputStates
~~~~~~~~~~~~

By default, a TransferMechanism generates one `OutputState` for each of its `InputStates`.  The first (and `primary
<OutputState_Primary>`) OutputState is named *RESULT*; subsequent ones use that as the base name, suffixed with an
incrementing integer starting at '-1' for each additional OutputState (e.g., *RESULT-1*, *RESULT-2*, etc.; see
`Naming`). The `value <OutputState.value>` of each OutputState is assigned the result of the Mechanism's `function
<TransferMechanism.function>` applied to the `value <InputState.value>` of the corresponding InputState.

Additional OutputStates can be assigned using the TransferMechanism's `Standard OutputStates
<TransferMechanism_Standard_OutputStates>` (see `OutputState_Standard`) or by creating `custom OutputStates
<OutputState_Customization>` (but see note below).  Like any OutputStates, the `value <OutputState.value>` of any or
all of these can be modulated by one or more `GatingSignals <GatingSignal_Modulation>`.

    .. _TransferMechanism_OutputStates_Note:

    .. note::
       If any OutputStates are specified in the **output_states** argument of the TransferMechanism's constructor,
       then, `as with any Mechanism <Mechanism_Default_State_Suppression_Note>`, its default OutputStates are not
       automatically generated.  Therefore, an OutputState with the appropriate `index <OutputState.index>` must be
       explicitly specified for each and every item of the Mechanism's `value <TransferMechanism.value>` (corresponding
       to each InputState) for which an OutputState is needed.

.. _Transfer_Execution:

Execution
---------

COMMENT:
DESCRIBE AS TWO MODES (AKIN TO DDM):  INSTANTANEOUS AND TIME-AVERAGED
INSTANTANEOUS:
input transformed in a single `execution <Transfer_Execution>` of the Mechanism)
TIME-AVERAGED:
input transformed using `step-wise` integration, in which each execution returns the result of a subsequent step of the
integration process).
COMMENT

When a TransferMechanism is executed, it transforms its input using its `function <TransferMechanism.function>` and
the following parameters (in addition to any specified for the `function <TransferMechanism.function>`):


    * `integrator_mode <TransferMechanism.integrator_mode>`: determines whether the input will be time-averaged before
      passing through the function of the mechanism. When `integrator_mode <TransferMechanism.integrator_mode>` is set to
      True, the TransferMechanism exponentially time-averages its input, by executing its `integrator_function
      <TransferMechanism.integrator_function>`, before executing its `function <TransferMechanism.function>`. When
      `integrator_mode <TransferMechanism.integrator_mode>` is False, the `integrator_function
      <TransferMechanism.integrator_function>` is ignored, and time-averaging does not occur.

    * `smoothing_factor <TransferMechanism.smoothing_factor>`: if the `integrator_mode <TransferMechanism.integrator_mode>`
      attribute is set to True, the `smoothing_factor <TransferMechanism.smoothing_factor>` attribute is the rate of
      integration (a higher value specifies a faster rate); if `integrator_mode <TransferMechanism.integrator_mode>` is False,
      `smoothing_factor <TransferMechanism.smoothing_factor>` is ignored and time-averaging does not occur.

    * `noise <TransferMechanism.noise>`: applied element-wise to the output of its `integrator_function
      <TransferMechanism.integrator_function>` or its `function <TransferMechanism.function>`, depending on whether
      `integrator_mode <TransferMechanism.integrator_mode>` is True or False.

    * `clip <TransferMechanism.clip>`: caps all elements of the `function <TransferMechanism.function>` result by the
      lower and upper values specified by clip.

After each execution of the Mechanism the result of `function <TransferMechanism.function>` applied to each
`InputState` is assigned as an item of the Mechanism's `value <TransferMechanism.value>`, and the `value
<OutputState.value>` of each of its `OutputStates <OutputState>`, and to the 1st item of the Mechanism's
`output_values <TransferMechanism.output_values>` attribute.


.. _Transfer_Reinitialization:

Reinitialization
~~~~~~~~~~~~

In some cases, it may be useful to reset the accumulation of a mechanism back to its original starting point, or a new
starting point. This is done using the `reinitialize <AdaptiveIntegrator.reinitialize>` method on the mechanism's
`integrator_function <TransferMechanism.integrator_function>`, or the mechanisms's own `reinitialize
<TransferMechanism.reinitialize>` method.

The `reinitialize <AdaptiveIntegrator.reinitialize>` method of the `integrator_function
<TransferMechanism.integrator_function>` sets:

    - the integrator_function's `initializer <AdaptiveIntegrator.initializer>` attribute
    - the integrator_function's `previous_value <AdaptiveIntegrator.previous_value>` attribute
    - the integrator_function's `value <AdaptiveIntegrator.value>` attribute

    to the specified value.

The `reinitialize <TransferMechanism.reinitialize>` method of the `TransferMechanism` first sets:

    - the integrator_function's `initializer <AdaptiveIntegrator.initializer>` attribute
    - the integrator_function's `previous_value <AdaptiveIntegrator.previous_value>` attribute
    - the integrator_function's `value <AdaptiveIntegrator.value>` attribute
    - the TransferMechanism's `initial_value <TransferMechanism.initial_value>` attribute

    to the specified value. Then:

    - the specified value is passed into the mechanism's `function <TransferMechanism.function>` and the function is executed
    - the TransferMechanism's `value <TransferMechanism.value>` attribute is set to the output of the function
    - the TransferMechanism updates is `output_states <TransferMechanism.output_states>`

A use case for `reinitialize <AdaptiveIntegrator.reinitialize>` is demonstrated in the following example:

Create a `System` with a TransferMechanism in integrator_mode:

    >>> my_time_averaged_transfer_mechanism = pnl.TransferMechanism(function=pnl.Linear,        #doctest: +SKIP
    ...                                                        integrator_mode=True,            #doctest: +SKIP
    ...                                                        smoothing_factor=0.1,            #doctest: +SKIP
    ...                                                        initial_value=np.array([[0.2]])) #doctest: +SKIP
    >>> my_process = pnl.Process(pathway=[my_time_averaged_transfer_mechanism]) #doctest: +SKIP
    >>> my_system = pnl.System(processes=[my_process])  #doctest: +SKIP

Then run the system for 5 trials:

    >>> # RUN 1:
    >>> my_system.run(inputs={my_time_averaged_transfer_mechanism: [1.0]},        #doctest: +SKIP
    ...               num_trials=5)                                               #doctest: +SKIP
    >>> assert np.allclose(my_time_averaged_transfer_mechanism.value,  0.527608)  #doctest: +SKIP

After RUN 1, my_time_averaged_transfer_mechanism's integrator_function will preserve its state (its position along its
path of integration).

Run the system again to observe that my_time_averaged_transfer_mechanism's integrator_function continues accumulating
where it left off:

    >>> # RUN 2:
    >>> my_system.run(inputs={my_time_averaged_transfer_mechanism: [1.0]},          #doctest: +SKIP
    ...               num_trials=5)                                                 #doctest: +SKIP
    >>> assert np.allclose(my_time_averaged_transfer_mechanism.value,  0.72105725)  #doctest: +SKIP

The integrator_function's `reinitialize <AdaptiveIntegrator.reinitialize>` method and the TransferMechanism's
`reinitialize <TransferMechanism.reinitialize>` method are useful in cases when the integration should instead start
over at the original initial value, or a new one.

Use `reinitialize <AdaptiveIntegrator.reinitialize>` to re-start the integrator_function's accumulation at 0.2:

    >>> my_time_averaged_transfer_mechanism.integrator_function.reinitialize(np.array([[0.2]]))  #doctest: +SKIP

Run the system again to observe that my_time_averaged_transfer_mechanism's integrator_function will begin accumulating
at 0.2, following the exact same trajectory as in RUN 1:

    >>> # RUN 3
    >>> my_system.run(inputs={my_time_averaged_transfer_mechanism: [1.0]},        #doctest: +SKIP
    ...               num_trials=5)                                               #doctest: +SKIP
    >>> assert np.allclose(my_time_averaged_transfer_mechanism.value,  0.527608)  #doctest: +SKIP

Because `reinitialize <AdaptiveIntegrator.reinitialize>` was set to 0.2 (its original initial_value),
my_time_averaged_transfer_mechanism's integrator_function effectively started RUN 3 in the same state as it began RUN 1.
As a result, it arrived at the exact same value after 5 trials (with identical inputs).

In the examples above, `reinitialize <AdaptiveIntegrator.reinitialize>` was applied directly to the integrator function.
The key difference between the `integrator_function's reinitialize <AdaptiveIntegrator.reinitialize>` and the
`TransferMechanism's reinitialize <TransferMechanism.reinitialize>` is that the latter will also execute the mechanism's
function and update its output states. This is useful if the mechanism's value or any of its output state values will
be used or checked *before* the mechanism's next execution. (This may be true if, for example, the mechanism is
`recurrent <RecurrentTransferMechanism>`, the mechanism is responsible for `modulating <ModulatorySignal_Modulation`
other components, or if a `Scheduler` condition depends on the mechanism's activity.)

COMMENT:
.. _Transfer_Examples:

Examples
--------

EXAMPLES HERE
COMMENT

.. _Transfer_Class_Reference:

Class Reference
---------------

"""
import inspect
import numbers
from collections import Iterable

import numpy as np
import typecheck as tc

from psyneulink.components.component import Component, function_type, method_type
from psyneulink.components.functions.function import AdaptiveIntegrator, Linear, TransferFunction
from psyneulink.components.mechanisms.adaptive.control.controlmechanism import _is_control_spec
from psyneulink.components.mechanisms.mechanism import Mechanism, MechanismError
from psyneulink.components.mechanisms.processing.processingmechanism import ProcessingMechanism_Base
from psyneulink.components.states.inputstate import InputState
from psyneulink.components.states.outputstate import OutputState, PRIMARY, StandardOutputStates, standard_output_states
from psyneulink.globals.keywords import FUNCTION, INITIALIZER, INITIALIZING, MAX_ABS_INDICATOR, MAX_ABS_VAL, MAX_INDICATOR, MAX_VAL, MEAN, MEDIAN, NAME, NOISE, NORMALIZING_FUNCTION_TYPE, OWNER_VALUE, PROB, RATE, RESULT, RESULTS, STANDARD_DEVIATION, TRANSFER_FUNCTION_TYPE, TRANSFER_MECHANISM, VARIABLE, VARIANCE
from psyneulink.globals.preferences.componentpreferenceset import is_pref_set
from psyneulink.globals.preferences.preferenceset import PreferenceLevel
from psyneulink.globals.utilities import append_type_to_name, iscompatible

__all__ = [
    'INITIAL_VALUE', 'CLIP', 'SMOOTHING_FACTOR', 'Transfer_DEFAULT_BIAS', 'Transfer_DEFAULT_GAIN',
    'Transfer_DEFAULT_LENGTH', 'Transfer_DEFAULT_OFFSET', 'TRANSFER_OUTPUT', 'TransferError', 'TransferMechanism',
]

import functools
import ctypes
import psyneulink.llvm as pnlvm
from llvmlite import ir

# TransferMechanism parameter keywords:
CLIP = "clip"
SMOOTHING_FACTOR = "smoothing_factor"
INITIAL_VALUE = 'initial_value'

# TransferMechanism default parameter values:
Transfer_DEFAULT_LENGTH = 1
Transfer_DEFAULT_GAIN = 1
Transfer_DEFAULT_BIAS = 0
Transfer_DEFAULT_OFFSET = 0
# Transfer_DEFAULT_RANGE = np.array([])

# This is a convenience class that provides list of standard_output_state names in IDE
class TRANSFER_OUTPUT():
    """
    .. _TransferMechanism_Standard_OutputStates:

    `Standard OutputStates <OutputState_Standard>` for `TransferMechanism`: \n

    .. _TRANSFER_MECHANISM_RESULT:

    *RESULT* : 1d np.array
      first item of TransferMechanism's `value <TransferMechanism.value>` (corresponding to input from its
      first InputState)

    *RESULTS* : 2d np.array
      each item of TransferMechanism's `value <TransferMechanism.value>` (corresponding to input from each
      of its `input_states <TransferMechanism.input_states>`) is assigned as the `value <OutputState.value>`
      of a corresponding OutputState of its `output_states <TransferMechanism.output_states>`.

    .. _TRANSFER_MECHANISM_MEAN:

    *MEAN* : float
      mean of `value <TransferMechanism.value>`.

    .. _TRANSFER_MECHANISM_MEDIAN:

    *MEDIAN* : float
      median of `value <TransferMechanism.value>`.

    .. _TRANSFER_MECHANISM_STD_DEV:

    *STANDARD_DEVIATION* : float
      standard deviation of `value <TransferMechanism.value>`.

    .. _TRANSFER_MECHANISM_VARIANCE:

    *VARIANCE* : float
      variance of `output_state.value`.

    *MECHANISM_VALUE* : list
      TransferMechanism's `value <TransferMechanism.value>` used as OutputState's value.

    COMMENT:
    *COMBINE* : scalar or numpy array
      linear combination of the `value <TransferMechanism.value>` of all items of the TransferMechanism's `value
      <TransferMechanism.value>` (requires that they all have the same dimensionality).
    COMMENT

    """

    RESULTS=RESULTS
    RESULT=RESULT
    MEAN=MEAN
    MEDIAN=MEDIAN
    STANDARD_DEVIATION=STANDARD_DEVIATION
    VARIANCE=VARIANCE
    MAX_VAL=MAX_VAL
    MAX_ABS_VAL=MAX_ABS_VAL
    MAX_INDICATOR=MAX_INDICATOR
    MAX_ABS_INDICATOR=MAX_ABS_INDICATOR
    PROB=PROB

# THE FOLLOWING WOULD HAVE BEEN NICE, BUT IDE DOESN'T EXECUTE IT, SO NAMES DON'T SHOW UP
# for item in [item[NAME] for item in DDM_standard_output_states]:
#     setattr(DDM_OUTPUT.__class__, item, item)

class TransferError(Exception):
    def __init__(self, error_value):
        self.error_value = error_value

    def __str__(self):
        return repr(self.error_value)

# IMPLEMENTATION NOTE:  IMPLEMENTS OFFSET PARAM BUT IT IS NOT CURRENTLY BEING USED
class TransferMechanism(ProcessingMechanism_Base):
    """
    TransferMechanism(           \
    default_variable=None,       \
    size=None,                   \
    input_states=None,           \
    function=Linear,             \
    initial_value=None,          \
    noise=0.0,                   \
    smoothing_factor=0.5,        \
    integrator_mode=False,       \
    clip=[float:min, float:max], \
    output_states=RESULTS        \
    params=None,                 \
    name=None,                   \
    prefs=None)

    Subclass of `ProcessingMechanism <ProcessingMechanism>` that performs a simple transform of its input.

    COMMENT:
        Description
        -----------
            TransferMechanism is a Subtype of the ProcessingMechanism Type of the Mechanism Category of the
                Component class
            It implements a Mechanism that transforms its input variable based on FUNCTION (default: Linear)

        Class attributes
        ----------------
            + componentType (str): TransferMechanism
            + classPreference (PreferenceSet): Transfer_PreferenceSet, instantiated in __init__()
            + classPreferenceLevel (PreferenceLevel): PreferenceLevel.SUBTYPE
            + ClassDefaults.variable (value):  Transfer_DEFAULT_BIAS

        Class methods
        -------------
            None

        MechanismRegistry
        -----------------
            All instances of TransferMechanism are registered in MechanismRegistry, which maintains an
              entry for the subclass, a count for all instances of it, and a dictionary of those instances
    COMMENT

    Arguments
    ---------

    default_variable : number, list or np.ndarray : default Transfer_DEFAULT_BIAS
        specifies the input to the Mechanism to use if none is provided in a call to its
        `execute <Mechanism_Base.execute>` or `run <Mechanism_Base.run>` method;
        also serves as a template to specify the length of `variable <TransferMechanism.variable>` for
        `function <TransferMechanism.function>`, and the `primary outputState <OutputState_Primary>`
        of the Mechanism.

    size : int, list or np.ndarray of ints
        specifies default_variable as array(s) of zeros if **default_variable** is not passed as an argument;
        if **default_variable** is specified, it takes precedence over the specification of **size**.
        As an example, the following mechanisms are equivalent::
            T1 = TransferMechanism(size = [3, 2])
            T2 = TransferMechanism(default_variable = [[0, 0, 0], [0, 0]])

    input_states : str, list or np.ndarray
        specifies the InputStates for the TransferMechanism; by default, a single InputState is created using the
        value of default_variable as its `variable <InputState.variable>`;  if more than one is specified, the number
        and, if specified, their values must be compatible with any specifications in **default_variable** or
        **size** (see `Mechanism_InputStates`);  see `input_states <TransferMechanism.output_states>` for additional
        details.

    function : TransferFunction : default Linear
        specifies the function used to transform the input;  can be `Linear`, `Logistic`, `Exponential`,
        or a custom function.

    initial_value :  value, list or np.ndarray : default Transfer_DEFAULT_BIAS
        specifies the starting value for time-averaged input (only relevant if `integrator_mode
        <TransferMechanism.integrator_mode>` is True).
        COMMENT:
            Transfer_DEFAULT_BIAS SHOULD RESOLVE TO A VALUE
        COMMENT

    noise : float or function : default 0.0
        specifies a value to be added to the result of the TransferMechanism's `function <TransferMechanism.function>`
        or its `integrator_function <TransferMechanism.integrator_function>`, depending on whether `integrator_mode
        <TransferMechanism.integrator_mode>` is `True` or `False`. See `noise <TransferMechanism.noise>` for details.

    smoothing_factor : float : default 0.5
        specifies the smoothing factor used for exponential time averaging of input when the TransferMechanism is
        executed with `integrator_mode` set to `True`.

    integrator_mode : bool : False
        specifies whether or not the TransferMechanism should be executed using its `integrator_function
        <TransferMechanism>` to integrate (exponentialy time-average) its `variable <TransferMechanism.variable>` (
        when set to `True`), or simply report the asymptotic value of the output of its `function
        <TransferMechanism.function>` (when set to `False`).

    clip : list [float, float] : default None (Optional)
        specifies the allowable range for the result of `function <TransferMechanism.function>`. The item in index 0
        specifies the minimum allowable value of the result, and the item in index 1 specifies the maximum allowable
        value; any element of the result that exceeds the specified minimum or maximum value is set to the value of
        `clip <TransferMechanism.clip>` that it exceeds.

    output_states : str, list or np.ndarray : default RESULTS
        specifies the OutputStates for the TransferMechanism; by default, one is created for each InputState
        specified in **input_states**;  see `note <TransferMechanism_OutputStates_Note>`, and `output_states
        <TransferMechanism.output_states>` for additional details).

    params : Dict[param keyword: param value] : default None
        a `parameter dictionary <ParameterState_Specification>` that can be used to specify the parameters for
        the Mechanism, its `function <Mechanism_Base.function>`, and/or a custom function and its parameters.  Values
        specified for parameters in the dictionary override any assigned to those parameters in arguments of the
        constructor.

    name : str : default see `name <TransferMechanism.name>`
        specifies the name of the TransferMechanism.

    prefs : PreferenceSet or specification dict : default Mechanism.classPreferences
        specifies the `PreferenceSet` for the TransferMechanism; see `prefs <TransferMechanism.prefs>` for details.

    context : str : default componentType+INITIALIZING
        string used for contextualization of instantiation, hierarchical calls, executions, etc.

    Returns
    -------
    instance of TransferMechanism : TransferMechanism


    Attributes
    ----------

    variable : value
        the input to Mechanism's `function <TransferMechanism.function>`.
        COMMENT:
            :py:data:`Transfer_DEFAULT_BIAS <LINK->SHOULD RESOLVE TO VALUE>`
        COMMENT

    input_states : *ContentAddressableList[InputState]*
        list of Mechanism's `InputStates <InputStates>` (see `TransferMechanism_InputStates` for additional details).

    function : Function
        the Function used to transform the input.

    COMMENT:
       THE FOLLOWING IS THE CURRENT ASSIGNMENT
    COMMENT

    initial_value :  value, list or np.ndarray
        specifies the starting value for time-averaged input (only relevant if `integrator_mode
        <TransferMechanism.integrator_mode>` is `True` and `smoothing_factor <TransferMechanism.smoothing_factor>` is
        not 1.0).
        COMMENT:
            Transfer_DEFAULT_BIAS SHOULD RESOLVE TO A VALUE
        COMMENT

    noise : float or function
        When `integrator_mode <TransferMechanism.integrator_mode>` is set to `True`, `noise <TransferMechanism.noise>`
        is passed into the `integrator_function <TransferMechanism.integrator_function>`. Otherwise, noise is added
        to the output of the `function <TransferMechanism.function>`.

        If `noise <TransferMechanism.noise>` is a list or array, it must be the same length as `variable
        <TransferMechanism.default_variable>`.

        If `noise <TransferMechanism.noise>` is specified as a single float or function, while `variable
        <TransferMechanism.variable>` is a list or array, `noise <TransferMechanism.noise>` will be applied to each
        element of `variable <TransferMechanism.variable>`. In the case that `noise <TransferMechanism.noise>` is
        specified as  a function, the function will be executed separately for each element of `variable
        <TransferMechanism.variable>`.

        .. note::
            In order to generate random noise, a probability distribution function should be used (see `Distribution
            Functions <DistributionFunction>` for details), that will generate a new noise value from its
            distribution on each execution. If `noise <TransferMechanism.noise>` is specified as a float or as a
            function with a fixed output, then the noise will simply be an offset that remains the same across all
            executions.

    smoothing_factor : float
        the smoothing factor used for exponential time averaging of the TransferMechanism's `variable
        <TransferMechanism>` when it is executed with `integrator_mode <TransferMechanism.integrator_mode>`
        set to True (see `integrator_mode <TransferMechanism.integrator_mode>` for details).

    integrator_mode : bool
        determines whether the TransferMechanism uses its `integrator_function <TransferMechanism.integrator_function>`
        to exponentially time average its `variable <TransferMechanism.variable>` when it executes.

        **If integrator_mode is set to** `True`:

            the TransferMechanism's `variable <TransferMechanism>` is first
            passed into the `AdaptiveIntegrator` Function, that carries out the following calculation:

            .. math::
                result = previous\\_value(1-smoothing\\_factor) + variable \\cdot smoothing\\_factor + noise

            where *previous_value* is set to the value of the TransferMechanism's `initial_value
            <TransferMechanism.initial_value>` attribute on the first execution, and *smoothing_factor* and *noise*
            are determined by the TransferMechanism's `smoothing_factor <TransferMechanism.smoothing_factor>` and
            `noise <TransferMechanism.noise>` attributes, respectively.  The result is then passed to the
            TransferMechanism's `function <TransferMechanism.function>` which computes the TransferMechanism's `value
            <TransferMechanism.value>`.

        **If integrator_mode is set to** `False`:

            the TransferMechanism's `variable <TransferMechanism>` is passed directly to its `function
            <TransferMechanism.function>` -- that is, its `integrator_function <TransferMechanism.integrator_function>`
            is bypassed, and all related attributes (`initial_value <TransferMechanism.initial_value>`, smoothing_factor
            <TransferMechanism.smoothing_factor>`, and `noise <TransferMechanism.noise>`) are ignored.
            COMMENT:
            leak and time_step_size were previoulsy mentioned, but don't appear in the integrator_mode equation above
            COMMENT

    integrator_function :  Function
        the `AdaptiveIntegrator` Function used when `integrator_mode <TransferMechanism.integrator_mode>` is set to
        `True` (see `integrator_mode <TransferMechanism.integrator_mode>` for details).

        .. note::
            The TransferMechanism's `smoothing_factor <TransferMechanism.smoothing_factor>` parameter
            specifies the `rate <AdaptiveIntegrator.rate>` of the `AdaptiveIntegrator` Function.

    clip : list [float, float]
        specifies the allowable range for the result of `function <TransferMechanism.function>`.  The 1st item (index
        0) specifies the minimum allowable value of the result, and the 2nd item (index 1) specifies the maximum
        allowable value; any element of the result that exceeds the specified minimum or maximum value is set to
        the value of `clip <TransferMechanism.clip>` that it exceeds.

    value : 2d np.array [array(float64)]
        result of executing `function <TransferMechanism.function>`.

    previous_value : float
        the `value <TransferMechanism.value>` on the previous execution of the Mechanism.

    delta : float
        the change in `value <TransferMechanism.value>` from the previous execution of the TransferMechanism
        (i.e., `value <TransferMechanism.value>` - `previous_value <TransferMechanism.previous_value>`).

    output_states : *ContentAddressableList[OutputState]*
        list of Mechanism's `OutputStates <OutputStates>`; by default there is one OutputState for each InputState,
        with the base name `RESULT` (see `TransferMechanism_OutputStates` for additional details).

    output_values : List[array(float64)]
        each item is the `value <OutputState.value>` of the corresponding OutputState in `output_states
        <TransferMechanism.output_states>`.  The default is a single item containing the result of the
        TransferMechanism's `function <TransferMechanism.function>`;  additional
        ones may be included, based on the specifications made in the
        **output_states** argument of the Mechanism's constructor (see `TransferMechanism Standard OutputStates
        <TransferMechanism_Standard_OutputStates>`).

    name : str
        the name of the TransferMechanism; if it is not specified in the **name** argument of the constructor, a
        default is assigned by MechanismRegistry (see `Naming` for conventions used for default and duplicate names).

    prefs : PreferenceSet or specification dict
        the `PreferenceSet` for the TransferMechanism; if it is not specified in the **prefs** argument of the
        constructor, a default is assigned using `classPreferences` defined in __init__.py (see :doc:`PreferenceSet
        <LINK>` for details).

    """

    componentType = TRANSFER_MECHANISM

    classPreferenceLevel = PreferenceLevel.SUBTYPE
    # These will override those specified in TypeDefaultPreferences
    # classPreferences = {
    #     kwPreferenceSetName: 'TransferCustomClassPreferences',
    #     # kpReportOutputPref: PreferenceEntry(False, PreferenceLevel.INSTANCE),
    #     kpRuntimeParamStickyAssignmentPref: PreferenceEntry(False, PreferenceLevel.INSTANCE)
    # }

    # TransferMechanism parameter and control signal assignments):
    paramClassDefaults = ProcessingMechanism_Base.paramClassDefaults.copy()
    paramClassDefaults.update({NOISE: None})

    standard_output_states = standard_output_states.copy()

    @tc.typecheck
    def __init__(self,
                 default_variable=None,
                 size=None,
                 input_states:tc.optional(tc.any(Iterable, Mechanism, OutputState, InputState))=None,
                 function=Linear,
                 initial_value=None,
                 noise=0.0,
                 smoothing_factor=0.5,
                 integrator_mode=False,
                 clip=None,
                 output_states:tc.optional(tc.any(str, Iterable))=RESULTS,
                 params=None,
                 name=None,
                 prefs:is_pref_set=None,
                 context=componentType+INITIALIZING):
        """Assign type-level preferences and call super.__init__
        """

        # Default output_states is specified in constructor as a string rather than a list
        # to avoid "gotcha" associated with mutable default arguments
        # (see: bit.ly/2uID3s3 and http://docs.python-guide.org/en/latest/writing/gotchas/)
        if output_states is None or output_states is RESULTS:
            output_states = [RESULTS]

        initial_value = self._parse_arg_initial_value(initial_value)

        params = self._assign_args_to_param_dicts(function=function,
                                                  initial_value=initial_value,
                                                  input_states=input_states,
                                                  output_states=output_states,
                                                  noise=noise,
                                                  smoothing_factor=smoothing_factor,
                                                  integrator_mode=integrator_mode,
                                                  clip=clip,
                                                  params=params)

        self.integrator_function = None
        self.original_integrator_function = None

        if not isinstance(self.standard_output_states, StandardOutputStates):
            self.standard_output_states = StandardOutputStates(self,
                                                               self.standard_output_states,
                                                               indices=PRIMARY)

        super(TransferMechanism, self).__init__(
            default_variable=default_variable,
            size=size,
            params=params,
            name=name,
            prefs=prefs,
            context=self,
            input_states=input_states,
            function=function,
        )

    def _parse_arg_initial_value(self, initial_value):
        return self._parse_arg_variable(initial_value)

    def _validate_params(self, request_set, target_set=None, context=None):
        """Validate FUNCTION and Mechanism params

        """
        from psyneulink.components.functions.function import DistributionFunction

        super()._validate_params(request_set=request_set, target_set=target_set, context=context)

        # Validate FUNCTION
        if FUNCTION in target_set:
            transfer_function = target_set[FUNCTION]
            # FUNCTION is a Function
            if isinstance(transfer_function, Component):
                transfer_function_class = transfer_function.__class__
                transfer_function_name = transfer_function.__class__.__name__
            # FUNCTION is a function or method
            elif isinstance(transfer_function, (function_type, method_type)):
                transfer_function_class = transfer_function.__self__.__class__
                transfer_function_name = transfer_function.__self__.__class__.__name__
            # FUNCTION is a class
            elif inspect.isclass(transfer_function):
                transfer_function_class = transfer_function
                transfer_function_name = transfer_function.__name__

            if not transfer_function_class.componentType is TRANSFER_FUNCTION_TYPE and not transfer_function_class.componentType is NORMALIZING_FUNCTION_TYPE:
                raise TransferError("Function {} specified as FUNCTION param of {} must be a {}".
                                    format(transfer_function_name, self.name, TRANSFER_FUNCTION_TYPE))

        # Validate INITIAL_VALUE
        if INITIAL_VALUE in target_set:
            initial_value = target_set[INITIAL_VALUE]
            if initial_value is not None:
                if not iscompatible(initial_value, self.instance_defaults.variable):
                    raise TransferError(
                        "The format of the initial_value parameter for {} ({}) must match its variable ({})".format(
                            append_type_to_name(self),
                            initial_value,
                            self.instance_defaults.variable,
                        )
                    )

        # FIX: SHOULD THIS (AND SMOOTHING_FACTOR) JUST BE VALIDATED BY INTEGRATOR FUNCTION NOW THAT THEY ARE PROPERTIES??
        # Validate NOISE:
        if NOISE in target_set:
            noise = target_set[NOISE]
            # If assigned as a Function, set TransferMechanism as its owner, and assign its actual function to noise
            if isinstance(noise, DistributionFunction):
                noise.owner = self
                target_set[NOISE] = noise.function
            self._validate_noise(target_set[NOISE])

        # Validate SMOOTHING_FACTOR:
        if SMOOTHING_FACTOR in target_set:
            smoothing_factor = target_set[SMOOTHING_FACTOR]
            if (not (isinstance(smoothing_factor, (int, float)) and 0 <= smoothing_factor <= 1)) and (smoothing_factor != None):
                raise TransferError("smoothing_factor parameter ({}) for {} must be a float between 0 and 1".
                                    format(smoothing_factor, self.name))

        # Validate CLIP:
        if CLIP in target_set and target_set[CLIP] is not None:
            clip = target_set[CLIP]
            if clip:
                if not (isinstance(clip, (list,tuple)) and len(clip)==2 and all(isinstance(i, numbers.Number)
                                                                                for i in clip)):
                    raise TransferError("clip parameter ({}) for {} must be a tuple with two numbers".
                                        format(clip, self.name))
                if not clip[0] < clip[1]:
                    raise TransferError("The first item of the clip parameter ({}) must be less than the second".
                                        format(clip, self.name))
            target_set[CLIP] = list(clip)

        # self.integrator_function = Integrator(
        #     # default_variable=self.default_variable,
        #                                       initializer = self.instance_defaults.variable,
        #                                       noise = self.noise,
        #                                       rate = self.smoothing_factor,
        #                                       integration_type= ADAPTIVE)

    def _validate_noise(self, noise):
        # Noise is a list or array

        if isinstance(noise, (np.ndarray, list)):
            if len(noise) == 1:
                pass
            # Variable is a list/array
            elif not iscompatible(np.atleast_2d(noise), self.instance_defaults.variable) and len(noise) > 1:
                raise MechanismError(
                    "Noise parameter ({}) does not match default variable ({}). Noise parameter of {} must be specified"
                    " as a float, a function, or an array of the appropriate shape ({})."
                    .format(noise, self.instance_defaults.variable, self.name, np.shape(np.array(self.instance_defaults.variable))))
            else:
                for noise_item in noise:
                    if not isinstance(noise_item, (float, int)) and not callable(noise_item):
                        raise MechanismError(
                            "The elements of a noise list or array must be floats or functions. {} is not a valid noise"
                            " element for {}".format(noise_item, self.name))

        elif _is_control_spec(noise):
            pass

        # Otherwise, must be a float, int or function
        elif not isinstance(noise, (float, int)) and not callable(noise):
            raise MechanismError("Noise parameter ({}) for {} must be a float, "
                                 "function, or array/list of these.".format(noise,
                                                                            self.name))

    def _try_execute_param(self, param, var):

        # param is a list; if any element is callable, execute it
        if isinstance(param, (np.ndarray, list)):
            # NOTE: np.atleast_2d will cause problems if the param has "rows" of different lengths
            param = np.atleast_2d(param)
            for i in range(len(param)):
                for j in range(len(param[i])):
                    if callable(param[i][j]):
                        param[i][j] = param[i][j]()

        # param is one function
        elif callable(param):
            # NOTE: np.atleast_2d will cause problems if the param has "rows" of different lengths
            new_param = []
            for row in np.atleast_2d(var):
                new_row = []
                for item in row:
                    new_row.append(param())
                new_param.append(new_row)
            param = new_param

        return param

    def _instantiate_parameter_states(self, function=None, context=None):

        from psyneulink.components.functions.function import Logistic
        # If function is a logistic, and clip has not been specified, bound it between 0 and 1
        if ((isinstance(self.function, Logistic) or
                 (inspect.isclass(self.function) and issubclass(self.function,Logistic))) and
                self.clip is None):
            self.clip = (0,1)

        super()._instantiate_parameter_states(function=function, context=context)

    def _instantiate_attributes_before_function(self, function=None, context=None):

        super()._instantiate_attributes_before_function(function=function, context=context)

        if self.initial_value is None:
            self.initial_value = self.instance_defaults.variable

    def _instantiate_output_states(self, context=None):
        # If user specified more than one item for variable, but did not specify any custom OutputStates
        # then assign one OutputState (with the default name, indexed by the number of them) per item of variable
        if len(self.instance_defaults.variable) > 1 and len(self.output_states) == 1 and self.output_states[0] == RESULTS:
            self.output_states = []
            for i, item in enumerate(self.instance_defaults.variable):
                self.output_states.append({NAME: RESULT, VARIABLE: (OWNER_VALUE, i)})
        super()._instantiate_output_states(context=context)

<<<<<<< HEAD
    def get_param_struct_type(self):
        input_param_list = []
        for state in self.input_states:
            input_param_list.append(state.get_param_struct_type())
        input_param_struct = ir.LiteralStructType(input_param_list)

        param_type_list = [self.function_object.get_param_struct_type()]
        if self.integrator_mode:
            assert self.integrator_function is not None
            param_type_list.append(self.integrator_function.get_param_struct_type())
        function_param_struct = ir.LiteralStructType(param_type_list)

        output_param_list = []
        for state in self.output_states:
            output_param_list.append(state.get_param_struct_type())
        output_param_struct = ir.LiteralStructType(output_param_list)

        return ir.LiteralStructType([input_param_struct, function_param_struct, output_param_struct])


    def get_context_struct_type(self):
        input_context_list = []
        for state in self.input_states:
            input_context_list.append(state.get_context_struct_type())
        input_context_struct = ir.LiteralStructType(input_context_list)

        context_type_list = [self.function_object.get_context_struct_type()]
        if self.integrator_mode:
           assert self.integrator_function is not None
           context_type_list.append(self.integrator_function.get_context_struct_type())

        function_context_struct = ir.LiteralStructType(context_type_list)

        output_context_list = []
        for state in self.output_states:
            output_context_list.append(state.get_context_struct_type())
        output_context_struct = ir.LiteralStructType(output_context_list)

        return ir.LiteralStructType([input_context_struct, function_context_struct, output_context_struct])


    def get_param_initializer(self):
        input_param_init_list = []
        for state in self.input_states:
            input_param_init_list.append(state.get_param_initializer())
        input_param_init = tuple(input_param_init_list)

        function_param_list = [self.function_object.get_param_initializer()]
        if self.integrator_mode:
            assert self.integrator_function is not None
            function_param_list.append(self.integrator_function.get_param_initializer())
        function_param_init = tuple(function_param_list)

        output_param_init_list = []
        for state in self.output_states:
            output_param_init_list.append(state.get_param_initializer())
        output_param_init = tuple(output_param_init_list)

        return tuple([input_param_init, function_param_init, output_param_init])


    def get_context_initializer(self):
        input_context_init_list = []
        for state in self.input_states:
            input_context_init_list.append(state.get_context_initializer())
        input_context_init = tuple(input_context_init_list)

        context_list = [self.function_object.get_context_initializer()]
        if self.integrator_mode:
            assert self.integrator_function is not None
            context_list.append(self.integrator_function.get_context_initializer())
        function_context_init = tuple(context_list)

        output_context_init_list = []
        for state in self.output_states:
            output_context_init_list.append(state.get_context_initializer())
        output_context_init = tuple(output_context_init_list)

        return tuple([input_context_init, function_context_init, output_context_init])


    def __gen_llvm_clamp(self, builder, index, ctx, vo, min_val, max_val):
        ptri = builder.gep(vo, [ctx.int32_ty(0), index])
        ptro = builder.gep(vo, [ctx.int32_ty(0), index])

        val = builder.load(ptri)
        val = pnlvm.helpers.fclamp_const(builder, val, min_val, max_val)

        builder.store(val, ptro)

    def _gen_llvm_function_body(self, ctx, builder):
        params, context, si, so = builder.function.args

        main_function = ctx.get_llvm_function(self.function_object.llvmSymbolName)
        if self.integrator_mode:
            assert self.integrator_function is not None
            integrator_function = ctx.get_llvm_function(self.integrator_function.llvmSymbolName)
            is_out_type = integrator_function.args[2].type.pointee
        else:
            is_out_type = main_function.args[2].type.pointee


        # Call input states
        is_out = builder.alloca(is_out_type, 1)

        for i, state in enumerate(self.input_states):
            is_params = builder.gep(params, [ctx.int32_ty(0), ctx.int32_ty(0), ctx.int32_ty(i)])
            is_context = builder.gep(context, [ctx.int32_ty(0), ctx.int32_ty(0), ctx.int32_ty(i)])
            is_input = builder.gep(si, [ctx.int32_ty(0), ctx.int32_ty(i)])
            is_output = builder.gep(is_out, [ctx.int32_ty(0), ctx.int32_ty(i)])
            is_function = ctx.get_llvm_function(state.llvmSymbolName)
            builder.call(is_function, [is_params, is_context, is_input, is_output])

        f_params = builder.gep(params, [ctx.int32_ty(0), ctx.int32_ty(1)])
        f_context = builder.gep(context, [ctx.int32_ty(0), ctx.int32_ty(1)])

        if self.integrator_mode:
            if_in = is_out
            if_out = builder.alloca(integrator_function.args[3].type.pointee, 1)
            if_params = builder.gep(f_params, [ctx.int32_ty(0), ctx.int32_ty(1)])
            if_context = builder.gep(f_context, [ctx.int32_ty(0), ctx.int32_ty(1)])
            builder.call(integrator_function, [if_params, if_context, if_in, if_out])
            mf_in = if_out
        else:
            mf_in = is_out

        mf_params = builder.gep(f_params, [ctx.int32_ty(0), ctx.int32_ty(0)])
        mf_context = builder.gep(f_context, [ctx.int32_ty(0), ctx.int32_ty(0)])

        if isinstance(self.function_object, TransferFunction):
            mf_out = builder.alloca(main_function.args[3].type.pointee, 1)
            builder.call(main_function, [mf_params, mf_context, mf_in, mf_out])
        else:
            # Call for each input state separately
            mf_out = builder.alloca(ir.ArrayType(main_function.args[3].type.pointee, len(self.input_states)), 1)
            for i, state in enumerate(self.input_states):
                mf_in_local = builder.gep(mf_in, [ctx.int32_ty(0), ctx.int32_ty(i)])
                mf_out_local = builder.gep(mf_out, [ctx.int32_ty(0), ctx.int32_ty(i)])
                builder.call(main_function, [mf_params, mf_context, mf_in_local, mf_out_local])

        clip = self.get_current_mechanism_param("clip")
        if clip is not None:
            for i in range(mf_out.type.pointee.count):
                mf_out_local = builder.gep(mf_out, [ctx.int32_ty(0), ctx.int32_ty(i)])
                kwargs = {"ctx":ctx, "vo":mf_out_local, "min_val":clip[0], "max_val":clip[1]}
                inner = functools.partial(self.__gen_llvm_clamp, **kwargs)
                vector_length = ctx.int32_ty(mf_out_local.type.pointee.count)
                builder = pnlvm.helpers.for_loop_zero_inc(builder, vector_length, inner, "clip")

        for i, state in enumerate(self.output_states):
            os_params = builder.gep(params, [ctx.int32_ty(0), ctx.int32_ty(2), ctx.int32_ty(i)])
            os_context = builder.gep(context, [ctx.int32_ty(0), ctx.int32_ty(2), ctx.int32_ty(i)])
            os_output = builder.gep(so, [ctx.int32_ty(0), ctx.int32_ty(i)])
            os_input = builder.gep(mf_out, [ctx.int32_ty(0), ctx.int32_ty(i)])
            os_function = ctx.get_llvm_function(state.llvmSymbolName)
            builder.call(os_function, [os_params, os_context, os_input, os_output])

        return builder


    def _execute(self,
                 variable=None,
                 runtime_params=None,
                 context=None):
=======
    def _execute(
        self,
        variable=None,
        function_variable=None,
        runtime_params=None,
        context=None
    ):
>>>>>>> efa79407
        """Execute TransferMechanism function and return transform of input

        Execute TransferMechanism function on input, and assign to output_values:
            - Activation value for all units
            - Mean of the activation values across units
            - Variance of the activation values across units
        Return:
            value of input transformed by TransferMechanism function in outputState[TransferOuput.RESULT].value
            mean of items in RESULT outputState[TransferOuput.MEAN].value
            variance of items in RESULT outputState[TransferOuput.VARIANCE].value

        Arguments:

        # CONFIRM:
        variable (float): set to self.value (= self.input_value)
        - params (dict):  runtime_params passed from Mechanism, used as one-time value for current execution:
            + NOISE (float)
            + SMOOTHING_FACTOR (float)
            + RANGE ([float, float])
        - context (str)

        Returns the following values in self.value (2D np.array) and in
            the value of the corresponding outputState in the self.output_states list:
            - activation value (float)
            - mean activation value (float)
            - standard deviation of activation values (float)

        :param self:
        :param variable (float)
        :param params: (dict)
        :param context: (str)
        :rtype self.outputState.value: (number)
        """

        # FIX: ??CALL check_args()??

        # FIX: IS THIS CORRECT?  SHOULD THIS BE SET TO INITIAL_VALUE
        # FIX:     WHICH SHOULD BE DEFAULTED TO 0.0??
        # Use self.instance_defaults.variable to initialize state of input

        # FIX: NEED TO GET THIS TO WORK WITH CALL TO METHOD:
        integrator_mode = self.integrator_mode

        #region ASSIGN PARAMETER VALUES

        smoothing_factor = self.get_current_mechanism_param("smoothing_factor")
        clip = self.get_current_mechanism_param("clip")
        noise = self.get_current_mechanism_param("noise")
        initial_value = self.get_current_mechanism_param("initial_value")
        #endregion

        #region EXECUTE TransferMechanism FUNCTION ---------------------------------------------------------------------

        # FIX: NOT UPDATING self.previous_input CORRECTLY
        # FIX: SHOULD UPDATE PARAMS PASSED TO integrator_function WITH ANY RUNTIME PARAMS THAT ARE RELEVANT TO IT

        # Update according to time-scale of integration
        if integrator_mode:

            if not self.integrator_function:

                self.integrator_function = AdaptiveIntegrator(
                    function_variable,
                    initializer=initial_value,
                    noise=noise,
                    rate=smoothing_factor,
                    owner=self
                )
                self.original_integrator_function = self.integrator_function
            current_input = self.integrator_function.execute(
                function_variable,
                # Should we handle runtime params?
                runtime_params={
                    INITIALIZER: self.initial_value,
                    NOISE: self.noise,
                    RATE: self.smoothing_factor
                },
                context=context
            )
        else:
            noise = self._try_execute_param(self.noise, function_variable)
            # formerly: current_input = self.input_state.value + noise
            # (MODIFIED 7/13/17 CW) this if/else below is hacky: just allows a nicer error message
            # when the input is given as a string.
            if (np.array(noise) != 0).any():
                current_input = function_variable + noise
            else:
                current_input = function_variable

        if isinstance(self.function_object, TransferFunction):

            outputs = super()._execute(function_variable=current_input, runtime_params=runtime_params, context=context)
            if clip is not None:
                minCapIndices = np.where(outputs < clip[0])
                maxCapIndices = np.where(outputs > clip[1])
                outputs[minCapIndices] = np.min(clip)
                outputs[maxCapIndices] = np.max(clip)
        else:
            # Apply TransferMechanism's function to each input state separately
            outputs = []
            for elem in current_input:
                output_item = super()._execute(function_variable=elem, runtime_params=runtime_params, context=context)
                if clip is not None:
                    minCapIndices = np.where(output_item < clip[0])
                    maxCapIndices = np.where(output_item > clip[1])
                    output_item[minCapIndices] = np.min(clip)
                    output_item[maxCapIndices] = np.max(clip)
                outputs.append(output_item)

        return outputs
        #endregion

    def _report_mechanism_execution(self, input, params, output):
        """Override super to report previous_input rather than input, and selected params
        """
        # KAM Changed 8/29/17 print_input = self.previous_input --> print_input = input
        # because self.previous_input is not a valid attrib of TransferMechanism

        print_input = input
        print_params = params.copy()
        # Suppress reporting of range (not currently used)
        del print_params[CLIP]

        super()._report_mechanism_execution(input_val=print_input, params=print_params)


    # def terminate_function(self, context=None):
    #     """Terminate the process
    #
    #     called by process.terminate() - MUST BE OVERRIDDEN BY SUBCLASS IMPLEMENTATION
    #     returns output
    #
    #     :rtype CurrentStateTuple(state, confidence, duration, controlModulatedParamValues)
    #     """
    #     # IMPLEMENTATION NOTE:  TBI when time_step is implemented for TransferMechanism
    #
    @property
    def clip(self):
        return self._clip


    @clip.setter
    def clip(self, value):
        self._clip = value

    # # MODIFIED 4/17/17 NEW:
    # @property
    # def noise (self):
    #     return self._noise
    #
    # @noise.setter
    # def noise(self, value):
    #     self._noise = value
    #
    # @property
    # def smoothing_factor(self):
    #     return self._time_constant
    #
    # @smoothing_factor.setter
    # def smoothing_factor(self, value):
    #     self._time_constant = value
    # # # MODIFIED 4/17/17 END

    @property
    def previous_value(self):
        if self.integrator_function:
            return self.integrator_function.previous_value
        return None

    @property
    def delta(self):
        if self.integrator_function:
            return self.value - self.integrator_function.previous_value
        return None

    @property
    def integrator_mode(self):
        return self._integrator_mode

    @integrator_mode.setter
    def integrator_mode(self, val):
        if val is True:
            if self.integrator_function is None:
                self.integrator_function = self.original_integrator_function
                self._integrator_mode = True
        elif val is False:
            if self.integrator_function is not None:
                self.original_integrator_function = self.integrator_function
            self.integrator_function = None
            self._integrator_mode = False
        else:
            raise MechanismError("{}'s integrator_mode attribute may only be True or False.".format(self.name))


<|MERGE_RESOLUTION|>--- conflicted
+++ resolved
@@ -895,7 +895,6 @@
                 self.output_states.append({NAME: RESULT, VARIABLE: (OWNER_VALUE, i)})
         super()._instantiate_output_states(context=context)
 
-<<<<<<< HEAD
     def get_param_struct_type(self):
         input_param_list = []
         for state in self.input_states:
@@ -1056,11 +1055,6 @@
         return builder
 
 
-    def _execute(self,
-                 variable=None,
-                 runtime_params=None,
-                 context=None):
-=======
     def _execute(
         self,
         variable=None,
@@ -1068,7 +1062,6 @@
         runtime_params=None,
         context=None
     ):
->>>>>>> efa79407
         """Execute TransferMechanism function and return transform of input
 
         Execute TransferMechanism function on input, and assign to output_values:
