--- conflicted
+++ resolved
@@ -2825,12 +2825,8 @@
                 if self.context.initialization_status != ContextFlags.INITIALIZING:
                     raise SystemError("PROGRAM ERROR: Problem executing controller ({}) for {}: unidentified "
                                       "attribute (\'{}\') encountered for it or one of the methods it calls."
-<<<<<<< HEAD
-                                      .format(self.controller.name, self.name, error_msg.args[0])) from error_msg
-=======
                                       .format(self.controller.name, self.name, error_msg.args[0]))
             self.context.execution_phase = ContextFlags.IDLE
->>>>>>> 84b2745d
 
         # Report completion of system execution and value of designated outputs
         if self._report_system_output:
