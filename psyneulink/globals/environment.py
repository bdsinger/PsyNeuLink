--- conflicted
+++ resolved
@@ -1,3 +1,4 @@
+
 # Princeton University licenses this file to You under the Apache License, Version 2.0 (the "License");
 # you may not use this file except in compliance with the License.  You may obtain a copy of the License at:
 #     http://www.apache.org/licenses/LICENSE-2.0
@@ -564,17 +565,12 @@
 
     num_trials = num_trials or num_inputs_sets  # num_trials may be provided by user, otherwise = # of input sets
 
-<<<<<<< HEAD
-    if targets is not None:
-        targets = _construct_stimulus_sets(object, targets, is_target=True)
-=======
     if targets:
         if isinstance(targets, dict):
             targets = _adjust_target_dict(object, targets)
         elif not isinstance(targets, function_type):
             raise RunError("Targets for {} must be a dictionary or function.".format(object.name))
         _validate_targets(object, targets, num_inputs_sets, context=context)
->>>>>>> f4e10b55
 
     object_type = _get_object_type(object)
 
@@ -848,44 +844,6 @@
     # - to match standard format of mech.instance_defaults.variable
     # - to deal with case in which the lists have only one stimulus, one more more has length > 1,
     #     and those are specified as lists or 1D arrays (which would be misinterpreted as > 1 stimulus)
-
-<<<<<<< HEAD
-    # Check that all of the stimuli in each list are compatible with the corresponding mechanism's variable
-    for mech, stim_list in stimuli.items():
-        print("stimuli items: {}".format(stimuli.items()))
-        # First entry in stimulus list is a single item (possibly an item in a simple list or 1D array)
-        if not isinstance(stim_list[0], Iterable):
-            # If mech.instance_defaults.variable is also of length 1
-            if np.size(mech.instance_defaults.variable) == 1:
-                # Wrap each entry in a list
-                for i in range(len(stim_list)):
-                    stimuli[mech][i] = [stim_list[i]]
-            # Length of mech.instance_defaults.variable is > 1, so check if length of list matches it
-            elif len(stim_list) == np.size(mech.instance_defaults.variable):
-                # Assume that the list consists of a single stimulus, so wrap it in list
-                stimuli[mech] = [stim_list]
-            else:
-                raise RunError("Stimuli for {} of {} are not properly formatted ({} should have size {})".
-                                  format(mech.name, object.name, stimuli[mech], np.size(mech.instance_defaults.variable)))
-
-        for stim in stimuli[mech]:
-            # 10/3/17 CW: This could be smarter: if it's incompatible, we could try other ways of unpacking the
-            # stimulus, such as if the user wants to pass in a 2D array as the input each round, but only wants one
-            # round, they may pass in stimuli as [[1, 2], [3, 4]] which shouldn't be interpreted as two rounds
-            # ([1, 2] and [3, 4]) like we're doing here
-            if not iscompatible(np.atleast_2d(stim), mech.instance_defaults.variable):
-                err_msg = "Input stimulus ({}) for {} is incompatible with its variable ({}).".\
-                    format(stim, mech.name, mech.instance_defaults.variable)
-                # 8/3/17 CW: I admit the error message implementation here is very hacky; but it's at least not a hack
-                # for "functionality" but rather a hack for user clarity
-                if "KWTA" in str(type(mech)):
-                    err_msg = err_msg + " For KWTA mechanisms, remember to append an array of zeros (or other values)" \
-                                        " to represent the outside stimulus for the inhibition input state, and " \
-                                        "for systems, put your inputs"
-                # raise RunError(err_msg)
-
-=======
->>>>>>> f4e10b55
     stim_lists = list(stimuli.values())
     num_input_sets = len(stim_lists[EXECUTION_SET_DIM])
 
